/** @type {import('next').NextConfig} */
const nextConfig = {
<<<<<<< HEAD
  productionBrowserSourceMaps: true,
  images: {
    domains: ['ideogram.ai', 'secure.gravatar.com'],
  },
};
=======
    productionBrowserSourceMaps: true,
    images: {
        domains: ['ideogram.ai', 'secure.gravatar.com']
    }
}
>>>>>>> d9ee601a

module.exports = nextConfig;<|MERGE_RESOLUTION|>--- conflicted
+++ resolved
@@ -1,17 +1,9 @@
 /** @type {import('next').NextConfig} */
 const nextConfig = {
-<<<<<<< HEAD
   productionBrowserSourceMaps: true,
   images: {
-    domains: ['ideogram.ai', 'secure.gravatar.com'],
+    domains: ['ideogram.ai', 'secure.gravatar.com', 'amazonaws.com'],
   },
 };
-=======
-    productionBrowserSourceMaps: true,
-    images: {
-        domains: ['ideogram.ai', 'secure.gravatar.com']
-    }
-}
->>>>>>> d9ee601a
 
 module.exports = nextConfig;