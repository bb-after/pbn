--- conflicted
+++ resolved
@@ -289,15 +289,12 @@
     responseData.updated_at = requestData.updated_at;
     responseData.is_archived = Boolean(requestData.is_archived);
     responseData.inline_content = requestData.inline_content || null;
-<<<<<<< HEAD
     responseData.content_type = requestData.content_type || 'html';
     responseData.google_doc_id = requestData.google_doc_id || null;
     responseData.required_approvals = requestData.required_approvals || contactsWithViews.length;
-=======
     responseData.approved_by_user_id = requestData.approved_by_user_id || null;
     responseData.approved_by_name = requestData.approved_by_name || null;
     responseData.staff_approved_at = requestData.staff_approved_at || null;
->>>>>>> 3cf627db
     responseData.contacts = contactsWithViews;
     responseData.versions = versionRows;
     responseData.comments = standardComments;
@@ -541,7 +538,6 @@
 
         // If this is a staff approval (not client portal) and status is 'approved',
         // record which staff member approved it
-<<<<<<< HEAD
         if (!isClientPortal && status === 'approved') {
           // Assuming validationResult is meant to be a variable that should be defined earlier in the code
           const validationResult = await validateUserToken({
@@ -644,23 +640,6 @@
               }
             }
           }
-=======
-        if (!isClientPortal && status === 'approved' && staffValidationResult?.isValid) {
-          // Store the user ID of the staff member who approved
-          updateQuery += `, approved_by_user_id = ?`;
-          queryParams.push(staffValidationResult.user_id);
-
-          // Add a system comment to record the manual approval
-          const addNoteQuery = `
-            INSERT INTO approval_request_comments (request_id, user_id, client_contact_id, comment, created_at)
-            VALUES (?, ?, NULL, ?, NOW())
-          `;
-          await connection.query(addNoteQuery, [
-            requestId,
-            staffValidationResult.user_id,
-            `[STAFF APPROVAL] This content was manually approved by staff`,
-          ]);
->>>>>>> 3cf627db
         }
 
         updateQuery += `, updated_at = NOW() WHERE request_id = ?`;
