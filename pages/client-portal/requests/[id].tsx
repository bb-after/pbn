--- conflicted
+++ resolved
@@ -1,12 +1,4 @@
-<<<<<<< HEAD
 import React, { useState, useEffect, useCallback, useRef } from 'react';
-=======
-/// <reference path="../recogito.d.ts" />
-// Point to the declaration file in the parent directory
-
-import React, { useState, useEffect, useCallback, useRef } from 'react';
-import Head from 'next/head';
->>>>>>> ed720c37
 import {
   Container,
   Typography,
@@ -91,18 +83,6 @@
   contact_name: string;
 }
 
-interface SectionComment {
-  section_comment_id: number;
-  request_id: number;
-  contact_id: number;
-  start_offset: number;
-  end_offset: number;
-  selected_text: string | null;
-  comment_text: string;
-  created_at: string;
-  contact_name: string;
-}
-
 interface ApprovalRequest {
   request_id: number;
   client_id: number;
@@ -141,15 +121,9 @@
     contact_name: string | null;
     created_at: string;
   }> | null;
-<<<<<<< HEAD
   inline_content?: string | null;
-=======
-  inline_content: string | null;
->>>>>>> ed720c37
   section_comments?: SectionComment[];
 }
-
-declare module '@recogito/recogito-js';
 
 export default function ClientRequestDetailPage() {
   const router = useRouter();
@@ -180,19 +154,12 @@
   // State for annotations
   const [annotations, setAnnotations] = useState<any[]>([]);
 
-<<<<<<< HEAD
   // --- Add Ref to track view marking ---
   const hasMarkedViewRef = useRef(false);
 
   // --- Recogito Refs & State ---
   const contentRef = useRef<HTMLDivElement>(null);
   const recogitoInstance = useRef<any>(null);
-=======
-  // --- Re-add Recogito Refs & State ---
-  const contentRef = useRef<HTMLDivElement>(null);
-  const recogitoInstance = useRef<any>(null);
-  // --- End Recogito Refs & State ---
->>>>>>> ed720c37
 
   // Fetch request details
   const fetchRequestDetails = useCallback(async () => {
@@ -368,180 +335,6 @@
   }, [request, clientInfo, id, fetchRequestDetails]);
   // --- End Recogito Initialization Effect ---
 
-  // Recogito Event Handlers
-  const handleCreateAnnotation = async (annotation: any) => {
-    console.log('Recogito createAnnotation event:', annotation);
-    if (!recogitoInstance.current) return;
-
-    // Extract necessary data
-    const target = annotation.target;
-    const selectors = target.selector;
-    const textQuoteSelector = selectors.find((s: any) => s.type === 'TextQuoteSelector');
-    const textPositionSelector = selectors.find((s: any) => s.type === 'TextPositionSelector');
-    const commentBody = annotation.body.find((b: any) => b.purpose === 'commenting');
-
-    if (!textPositionSelector || !commentBody?.value) {
-      // Check commentBody.value
-      console.error('Could not find necessary selector or comment body value');
-      recogitoInstance.current.removeAnnotation(annotation); // Remove temp annotation
-      setError('Failed to process annotation: comment missing.');
-      return;
-    }
-
-    const sectionCommentData = {
-      startOffset: textPositionSelector.start,
-      endOffset: textPositionSelector.end,
-      selectedText: textQuoteSelector?.exact,
-      commentText: commentBody.value,
-    };
-
-    console.log('Saving section comment:', sectionCommentData);
-
-    try {
-      const headers: Record<string, string> = {
-        'x-client-portal': 'true',
-        'x-client-contact-id': clientInfo?.contact_id.toString() || '',
-      };
-
-      const response = await axios.post(
-        `/api/approval-requests/${id}/section-comments`,
-        sectionCommentData,
-        { headers }
-      );
-
-      if (response.data.comment) {
-        const savedComment = response.data.comment;
-        // Update annotation ID with DB ID and re-add/update
-        annotation.id = `#section-comment-${savedComment.section_comment_id}`;
-        // Add creator info from saved comment if needed
-        annotation.body[0].creator = {
-          id: `contact:${savedComment.contact_id}`,
-          name: savedComment.contact_name,
-        };
-        recogitoInstance.current.addAnnotation(annotation, true); // true = silent update
-        setAnnotations(prev => [...prev.filter(a => a !== annotation), annotation]); // Update state
-        console.log('Annotation saved and updated with ID:', annotation.id);
-      } else {
-        console.warn('Save successful but no comment data returned from API');
-        setError('Failed to save comment data properly.');
-        recogitoInstance.current.removeAnnotation(annotation); // Remove temp annotation
-      }
-    } catch (err: any) {
-      console.error('Error saving section comment via API:', err);
-      setError(err.response?.data?.error || 'Failed to save comment');
-      recogitoInstance.current.removeAnnotation(annotation); // Remove temp annotation
-    }
-  };
-
-  // Helper to convert DB comments to Annotations
-  const convertDbCommentToAnnotation = (comment: SectionComment): any => ({
-    '@context': 'http://www.w3.org/ns/anno.jsonld',
-    type: 'Annotation',
-    id: `#section-comment-${comment.section_comment_id}`,
-    body: [
-      {
-        type: 'TextualBody',
-        purpose: 'commenting',
-        value: comment.comment_text,
-        creator: {
-          id: `contact:${comment.contact_id}`,
-          name: comment.contact_name,
-        },
-      },
-    ],
-    target: {
-      selector: [
-        { type: 'TextQuoteSelector', exact: comment.selected_text || '' },
-        { type: 'TextPositionSelector', start: comment.start_offset, end: comment.end_offset },
-      ],
-    },
-  });
-
-  // --- Recogito Initialization/Loading Effect ---
-  useEffect(() => {
-    let recogito: any = null; // Variable to hold instance inside effect scope
-
-    const initRecogito = async () => {
-      // Initial check remains
-      if (
-        contentRef.current &&
-        request?.inline_content &&
-        clientInfo &&
-        !recogitoInstance.current
-      ) {
-        console.log('Attempting to dynamically import and initialize Recogito...');
-        try {
-          const { Recogito } = await import('@recogito/recogito-js');
-
-          // Add another check *after* the await
-          if (contentRef.current && !recogitoInstance.current) {
-            // Find the inner div holding the actual content
-            const innerDiv = contentRef.current.querySelector('div');
-
-            if (innerDiv) {
-              console.log('Recogito imported, initializing on inner div...'); // Update log
-              recogito = new Recogito({
-                content: innerDiv, // Initialize on the inner div
-                readOnly: false,
-                widgets: [{ widget: 'COMMENT', options: { placeholder: 'Add your feedback...' } }],
-              });
-
-              // Attach Event Listeners
-              recogito.on('createAnnotation', handleCreateAnnotation);
-              recogito.on('selectAnnotation', (annotation: any, element: any) => {
-                console.log('Recogito selectAnnotation event triggered:', annotation, element);
-              });
-
-              // Load Existing Annotations
-              if (request.section_comments && request.section_comments.length > 0) {
-                console.log('Loading existing annotations from DB:', request.section_comments);
-                try {
-                  const loadedAnnotations = request.section_comments.map(
-                    convertDbCommentToAnnotation
-                  );
-                  console.log('Converted annotations for Recogito:', loadedAnnotations);
-                  recogito.setAnnotations(loadedAnnotations);
-                  setAnnotations(loadedAnnotations);
-                } catch (error) {
-                  console.error('Error converting/loading annotations:', error);
-                }
-              }
-
-              recogitoInstance.current = recogito; // Store instance
-              console.log('Recogito instance after setup:', recogitoInstance.current);
-              console.log('Recogito Initialized.');
-            } else {
-              console.error('Could not find inner div to attach Recogito to.');
-            }
-          } else {
-            console.log(
-              'Initialization aborted: contentRef missing or instance already created after dynamic import.'
-            );
-          }
-        } catch (error) {
-          console.error('Failed to import or initialize Recogito:', error);
-        }
-      }
-    };
-
-    // Run the async initialization function inside a setTimeout
-    const timeoutId = setTimeout(() => {
-      initRecogito();
-    }, 100); // Delay of 100ms
-
-    // Cleanup function
-    return () => {
-      clearTimeout(timeoutId); // Clear the timeout
-      // Use the instance from the ref for cleanup
-      if (recogitoInstance.current) {
-        console.log('Destroying Recogito instance on unmount/cleanup...');
-        recogitoInstance.current.destroy();
-        recogitoInstance.current = null;
-      }
-    };
-  }, [request, clientInfo]); // Keep dependencies
-  // --- End Recogito Initialization/Loading Effect ---
-
   // Handle user menu open
   const handleMenuOpen = (event: React.MouseEvent<HTMLElement>) => {
     setAnchorEl(event.currentTarget);
@@ -663,6 +456,27 @@
       setError('Failed to submit comment');
     } finally {
       setSubmittingComment(false);
+    }
+  };
+
+  // Get human-readable file type
+  const getFileTypeName = (fileUrl: string) => {
+    if (!fileUrl) return 'File';
+
+    const extension = fileUrl.split('.').pop()?.toLowerCase();
+
+    switch (extension) {
+      case 'pdf':
+        return 'PDF Document';
+      case 'doc':
+      case 'docx':
+        return 'Word Document';
+      case 'jpg':
+      case 'jpeg':
+      case 'png':
+        return 'Image';
+      default:
+        return 'Document';
     }
   };
 
@@ -709,7 +523,6 @@
   }
 
   return (
-<<<<<<< HEAD
     <Box sx={{ flexGrow: 1 }}>
       <Head>
         <title>Content Review - {request?.title || 'Request'}</title>
@@ -733,231 +546,120 @@
           </Typography>
 
           <Box>
-=======
-    <>
-      <Head>
-        <link rel="stylesheet" href="/styles/recogito.min.css" />
-      </Head>
-
-      <Box sx={{ flexGrow: 1 }}>
-        {/* Header */}
-        <AppBar position="static">
-          <Toolbar>
->>>>>>> ed720c37
             <IconButton
               size="large"
-              edge="start"
+              edge="end"
+              aria-label="account menu"
+              aria-controls="menu-appbar"
+              aria-haspopup="true"
+              onClick={handleMenuOpen}
               color="inherit"
-              aria-label="back"
-              sx={{ mr: 2 }}
-              onClick={() => router.push('/client-portal')}
             >
-              <BackIcon />
+              <AccountCircle />
             </IconButton>
-            <Typography variant="h6" component="div" sx={{ flexGrow: 1 }}>
-              Content Review
-            </Typography>
-
-            <Box>
-              <IconButton
-                size="large"
-                edge="end"
-                aria-label="account menu"
-                aria-controls="menu-appbar"
-                aria-haspopup="true"
-                onClick={handleMenuOpen}
-                color="inherit"
-              >
-                <AccountCircle />
-              </IconButton>
-              <Menu
-                id="menu-appbar"
-                anchorEl={anchorEl}
-                anchorOrigin={{
-                  vertical: 'bottom',
-                  horizontal: 'right',
-                }}
-                keepMounted
-                transformOrigin={{
-                  vertical: 'top',
-                  horizontal: 'right',
-                }}
-                open={Boolean(anchorEl)}
-                onClose={handleMenuClose}
-              >
-                <MenuItem disabled>
-                  {clientInfo?.name} ({clientInfo?.email})
-                </MenuItem>
-                <Divider />
-                <MenuItem onClick={handleLogout}>
-                  <LogoutIcon fontSize="small" sx={{ mr: 1 }} />
-                  Logout
-                </MenuItem>
-              </Menu>
-            </Box>
-          </Toolbar>
-        </AppBar>
-
-        {/* Content */}
-        <Container maxWidth="lg">
-          <Box my={4}>
-            {/* Error alert */}
-            {error && (
-              <Alert severity="error" sx={{ mb: 3 }}>
-                {error}
-              </Alert>
-            )}
-
-            {request && (
-              <>
-                {/* Request header */}
-                <Paper elevation={3} sx={{ p: 3, mb: 4 }}>
-                  <Grid container spacing={3}>
-                    <Grid item xs={12} md={8}>
-                      <Box display="flex" alignItems="center" mb={2}>
-                        <Typography variant="h5">{request.title}</Typography>
-                        <Box ml={2}>{getStatusBadge(request.status)}</Box>
-                      </Box>
-
-                      {request.description && (
-                        <Typography variant="body1" sx={{ mt: 2 }}>
-                          {request.description}
+            <Menu
+              id="menu-appbar"
+              anchorEl={anchorEl}
+              anchorOrigin={{
+                vertical: 'bottom',
+                horizontal: 'right',
+              }}
+              keepMounted
+              transformOrigin={{
+                vertical: 'top',
+                horizontal: 'right',
+              }}
+              open={Boolean(anchorEl)}
+              onClose={handleMenuClose}
+            >
+              <MenuItem disabled>
+                {clientInfo?.name} ({clientInfo?.email})
+              </MenuItem>
+              <Divider />
+              <MenuItem onClick={handleLogout}>
+                <LogoutIcon fontSize="small" sx={{ mr: 1 }} />
+                Logout
+              </MenuItem>
+            </Menu>
+          </Box>
+        </Toolbar>
+      </AppBar>
+
+      {/* Content */}
+      <Container maxWidth="lg">
+        <Box my={4}>
+          {/* Error alert */}
+          {error && (
+            <Alert severity="error" sx={{ mb: 3 }}>
+              {error}
+            </Alert>
+          )}
+
+          {request && (
+            <>
+              {/* Request header */}
+              <Paper elevation={3} sx={{ p: 3, mb: 4 }}>
+                <Grid container spacing={3}>
+                  <Grid item xs={12} md={8}>
+                    <Box display="flex" alignItems="center" mb={2}>
+                      <Typography variant="h5">{request.title}</Typography>
+                      <Box ml={2}>{getStatusBadge(request.status)}</Box>
+                    </Box>
+
+                    {request.description && (
+                      <Typography variant="body1" sx={{ mt: 2 }}>
+                        {request.description}
+                      </Typography>
+                    )}
+                  </Grid>
+
+                  <Grid item xs={12} md={4}>
+                    <Card variant="outlined">
+                      <CardContent>
+                        <Typography variant="subtitle2" gutterBottom>
+                          Request Info
                         </Typography>
-                      )}
-                    </Grid>
-
-                    <Grid item xs={12} md={4}>
-                      <Card variant="outlined">
-                        <CardContent>
-                          <Typography variant="subtitle2" gutterBottom>
-                            Request Info
+                        <Box display="flex" justifyContent="space-between" mb={1}>
+                          <Typography variant="body2" color="textSecondary">
+                            Submitted:
                           </Typography>
-                          <Box display="flex" justifyContent="space-between" mb={1}>
-                            <Typography variant="body2" color="textSecondary">
-                              Submitted:
-                            </Typography>
-                            <Typography variant="body2">
-                              {new Date(request.created_at).toLocaleDateString()}
-                            </Typography>
+                          <Typography variant="body2">
+                            {new Date(request.created_at).toLocaleDateString()}
+                          </Typography>
+                        </Box>
+                        <Box display="flex" justifyContent="space-between" mb={1}>
+                          <Typography variant="body2" color="textSecondary">
+                            Version:
+                          </Typography>
+                          <Typography variant="body2">
+                            {request.versions && request.versions.length > 0
+                              ? request.versions[0].version_number
+                              : 1}
+                          </Typography>
+                        </Box>
+                        {request.versions && request.versions.length > 1 && (
+                          <Box mt={2}>
+                            <Button
+                              variant="outlined"
+                              fullWidth
+                              startIcon={<HistoryIcon />}
+                              onClick={() => setVersionHistoryOpen(true)}
+                              size="small"
+                            >
+                              View Version History
+                            </Button>
                           </Box>
-                          <Box display="flex" justifyContent="space-between" mb={1}>
-                            <Typography variant="body2" color="textSecondary">
-                              Version:
-                            </Typography>
-                            <Typography variant="body2">
-                              {request.versions && request.versions.length > 0
-                                ? request.versions[0].version_number
-                                : 1}
-                            </Typography>
-                          </Box>
-                          {request.versions && request.versions.length > 1 && (
-                            <Box mt={2}>
-                              <Button
-                                variant="outlined"
-                                fullWidth
-                                startIcon={<HistoryIcon />}
-                                onClick={() => setVersionHistoryOpen(true)}
-                                size="small"
-                              >
-                                View Version History
-                              </Button>
-                            </Box>
-                          )}
-                        </CardContent>
-                      </Card>
-
-                      {/* Published URL (if available) */}
-                      {request.published_url && (
-                        <Box mt={2}>
-                          <Button
-                            variant="contained"
-                            color="primary"
-                            fullWidth
-                            startIcon={<LinkIcon />}
-                            href={request.published_url}
-                            target="_blank"
-                            rel="noopener noreferrer"
-                          >
-                            View Published Content
-                          </Button>
-                        </Box>
-                      )}
-                    </Grid>
-                  </Grid>
-                </Paper>
-
-                {/* Main content grid */}
-                <Grid container spacing={3}>
-                  {/* Left column: document and comments */}
-                  <Grid item xs={12} md={8}>
-                    {/* NEW Inline Content Display - Simplified */}
-                    <Paper elevation={2} sx={{ p: 3, mb: 3 }}>
-                      <Typography variant="h6" gutterBottom>
-                        Content for Review
-                      </Typography>
-                      {(() => {
-                        // Always try to render inline_content if it exists
-                        if (request.inline_content) {
-                          return (
-                            <Box
-                              mt={2}
-                              sx={{
-                                // Add necessary styles for rendered HTML
-                                '& p': { my: 1.5 }, // Example: margin for paragraphs
-                                '& ul, & ol': { my: 1.5, pl: 3 },
-                                '& li': { mb: 0.5 },
-                                '& h1, & h2, & h3, & h4, & h5, & h6': { my: 2, fontWeight: 'bold' },
-                                '& a': {
-                                  color: 'primary.main',
-                                  textDecoration: 'underline',
-                                  '&:hover': { color: 'primary.dark' },
-                                },
-                                // Ensure Recogito highlights are visible
-                                '.r6o-annotation': {
-                                  borderBottom: '2px solid yellow', // Or your preferred style
-                                  backgroundColor: 'rgba(255, 255, 0, 0.2)', // Optional background
-                                },
-                              }}
-                              ref={contentRef}
-                            >
-                              <div dangerouslySetInnerHTML={{ __html: request.inline_content }} />
-                            </Box>
-                          );
-                        } else {
-                          // Fallback if inline_content is missing
-                          return (
-                            <Alert severity="warning" sx={{ mt: 2 }}>
-                              Content preview is not available.
-                              {/* Optionally keep download button if file_url might still exist for old requests */}
-                              {request.file_url && (
-                                <Button
-                                  size="small"
-                                  variant="outlined"
-                                  href={request.file_url}
-                                  target="_blank"
-                                  rel="noopener noreferrer"
-                                  startIcon={<DownloadIcon />}
-                                  sx={{ ml: 2 }}
-                                >
-                                  Download Original File
-                                </Button>
-                              )}
-                            </Alert>
-                          );
-                        }
-                      })()}
-                    </Paper>
-
-                    {/* Comments section */}
-                    <Paper elevation={2} sx={{ p: 3 }}>
-                      <Typography variant="h6" gutterBottom>
-                        Comments
-                      </Typography>
-
-                      <Box mt={2} mb={3}>
-                        <TextField
+                        )}
+                      </CardContent>
+                    </Card>
+
+                    {/* Published URL (if available) */}
+                    {request.published_url && (
+                      <Box mt={2}>
+                        <Button
+                          variant="contained"
+                          color="primary"
                           fullWidth
-<<<<<<< HEAD
                           startIcon={<LinkIcon />}
                           href={request.published_url}
                           target="_blank"
@@ -978,7 +680,7 @@
                   {/* Document card - Updated Rendering Logic */}
                   <Paper elevation={2} sx={{ p: 3, mb: 3 }}>
                     <Typography variant="h6" gutterBottom>
-                      {request.status === 'pending' ? 'Content for Review' : 'Reviewed Content'}
+                      Content for Review
                     </Typography>
 
                     {(() => {
@@ -1061,263 +763,244 @@
                         >
                           {submittingComment ? <CircularProgress size={24} /> : 'Send Feedback'}
                         </Button>
-=======
-                          multiline
-                          rows={3}
-                          label="Add a comment"
-                          placeholder="Enter your feedback here..."
-                          value={newComment}
-                          onChange={e => setNewComment(e.target.value)}
-                        />
-                        <Box display="flex" justifyContent="flex-end" mt={2}>
+                      </Box>
+                    </Box>
+
+                    <Divider sx={{ my: 2 }} />
+
+                    {request.comments && request.comments.length > 0 ? (
+                      <List>
+                        {request.comments.map(comment => (
+                          <React.Fragment key={comment.comment_id}>
+                            <ListItem alignItems="flex-start">
+                              <ListItemAvatar>
+                                <Avatar>
+                                  {comment.contact_name
+                                    ? comment.contact_name.charAt(0).toUpperCase()
+                                    : 'S'}
+                                </Avatar>
+                              </ListItemAvatar>
+                              <ListItemText
+                                primary={
+                                  <Box display="flex" justifyContent="space-between">
+                                    <Typography variant="subtitle2">
+                                      {comment.contact_name || 'Staff'}
+                                    </Typography>
+                                    <Typography variant="caption" color="textSecondary">
+                                      {new Date(comment.created_at).toLocaleString()}
+                                    </Typography>
+                                  </Box>
+                                }
+                                secondary={
+                                  <Typography
+                                    component="span"
+                                    variant="body2"
+                                    color="textPrimary"
+                                    sx={{ mt: 1, display: 'block' }}
+                                  >
+                                    {comment.comment}
+                                  </Typography>
+                                }
+                              />
+                            </ListItem>
+                            <Divider variant="inset" component="li" />
+                          </React.Fragment>
+                        ))}
+                      </List>
+                    ) : (
+                      <Typography variant="body2" color="textSecondary" align="center">
+                        No comments yet
+                      </Typography>
+                    )}
+                  </Paper>
+                </Grid>
+
+                {/* Right column: approval actions */}
+                <Grid item xs={12} md={4}>
+                  <Paper elevation={2} sx={{ p: 3 }}>
+                    <Typography variant="h6" gutterBottom>
+                      Your Decision
+                    </Typography>
+
+                    {request.status === 'approved' ? (
+                      <Alert severity="success" sx={{ mt: 2 }}>
+                        You have approved this content.
+                      </Alert>
+                    ) : request.status === 'rejected' ? (
+                      <Alert severity="error" sx={{ mt: 2 }}>
+                        You have rejected this content.
+                      </Alert>
+                    ) : hasApproved() ? (
+                      <Alert severity="success" sx={{ mt: 2 }}>
+                        You have approved this content. Waiting for other stakeholders to review.
+                      </Alert>
+                    ) : (
+                      <>
+                        <Typography variant="body2" paragraph sx={{ mt: 2 }}>
+                          Please review the content and provide your decision. Once approved, the
+                          content will be prepared for publishing.
+                        </Typography>
+
+                        <Grid container spacing={2} sx={{ mt: 1 }}>
+                          <Grid item xs={6}>
+                            <Button
+                              fullWidth
+                              variant="contained"
+                              color="error"
+                              startIcon={<CancelIcon />}
+                              onClick={() => setRejectionDialogOpen(true)}
+                              size="large"
+                            >
+                              Reject
+                            </Button>
+                          </Grid>
+                          <Grid item xs={6}>
+                            <Button
+                              fullWidth
+                              variant="contained"
+                              color="success"
+                              startIcon={<CheckCircleIcon />}
+                              onClick={() => setApprovalDialogOpen(true)}
+                              size="large"
+                            >
+                              Approve
+                            </Button>
+                          </Grid>
+                        </Grid>
+                      </>
+                    )}
+                  </Paper>
+                </Grid>
+              </Grid>
+            </>
+          )}
+        </Box>
+      </Container>
+
+      {/* Approval confirmation dialog */}
+      <Dialog open={approvalDialogOpen} onClose={() => setApprovalDialogOpen(false)}>
+        <DialogTitle>Confirm Approval</DialogTitle>
+        <DialogContent>
+          <DialogContentText>
+            Are you sure you want to approve this content? This will indicate that you have reviewed
+            the content and are satisfied with it.
+          </DialogContentText>
+        </DialogContent>
+        <DialogActions>
+          <Button onClick={() => setApprovalDialogOpen(false)}>Cancel</Button>
+          <Button
+            onClick={handleApprove}
+            variant="contained"
+            color="success"
+            disabled={actionLoading}
+          >
+            {actionLoading ? <CircularProgress size={24} /> : 'Approve'}
+          </Button>
+        </DialogActions>
+      </Dialog>
+
+      {/* Rejection dialog */}
+      <Dialog open={rejectionDialogOpen} onClose={() => setRejectionDialogOpen(false)}>
+        <DialogTitle>Reject Content</DialogTitle>
+        <DialogContent>
+          <DialogContentText>
+            Please provide a reason for rejecting this content. This feedback will help in making
+            appropriate revisions.
+          </DialogContentText>
+          <TextField
+            autoFocus
+            margin="dense"
+            label="Reason for Rejection"
+            fullWidth
+            multiline
+            rows={4}
+            value={rejectionReason}
+            onChange={e => setRejectionReason(e.target.value)}
+            variant="outlined"
+            sx={{ mt: 2 }}
+          />
+        </DialogContent>
+        <DialogActions>
+          <Button onClick={() => setRejectionDialogOpen(false)}>Cancel</Button>
+          <Button
+            onClick={handleReject}
+            variant="contained"
+            color="error"
+            disabled={actionLoading || !rejectionReason.trim()}
+          >
+            {actionLoading ? <CircularProgress size={24} /> : 'Reject'}
+          </Button>
+        </DialogActions>
+      </Dialog>
+
+      {/* Version history dialog */}
+      <Dialog
+        open={versionHistoryOpen}
+        onClose={() => setVersionHistoryOpen(false)}
+        maxWidth="md"
+        fullWidth
+      >
+        <DialogTitle>Version History</DialogTitle>
+        <DialogContent>
+          {request?.versions && (
+            <List>
+              {request.versions.map(version => (
+                <React.Fragment key={version.version_id}>
+                  <ListItem
+                    alignItems="flex-start"
+                    sx={{
+                      border: '1px solid',
+                      borderColor: 'divider',
+                      borderRadius: 1,
+                      my: 2,
+                    }}
+                  >
+                    <DocumentIcon fontSize="large" sx={{ mr: 2, mt: 1 }} />
+                    <ListItemText
+                      primary={
+                        <Box display="flex" justifyContent="space-between">
+                          <Typography variant="h6">Version {version.version_number}</Typography>
+                          <Typography variant="body2" color="textSecondary">
+                            {new Date(version.created_at).toLocaleString()}
+                          </Typography>
+                        </Box>
+                      }
+                      secondary={
+                        <>
+                          {version.comments && (
+                            <Typography
+                              component="span"
+                              variant="body2"
+                              color="textPrimary"
+                              sx={{ mt: 1, display: 'block' }}
+                            >
+                              {version.comments}
+                            </Typography>
+                          )}
                           <Button
-                            variant="contained"
-                            startIcon={<SendIcon />}
-                            onClick={handleSubmitComment}
-                            disabled={submittingComment || !newComment.trim()}
+                            variant="outlined"
+                            size="small"
+                            startIcon={<DownloadIcon />}
+                            href={version.file_url}
+                            target="_blank"
+                            rel="noopener noreferrer"
+                            sx={{ mt: 2 }}
                           >
-                            {submittingComment ? <CircularProgress size={24} /> : 'Send Feedback'}
+                            View / Download
                           </Button>
-                        </Box>
->>>>>>> ed720c37
-                      </Box>
-
-                      <Divider sx={{ my: 2 }} />
-
-                      {request.comments && request.comments.length > 0 ? (
-                        <List>
-                          {request.comments.map(comment => (
-                            <React.Fragment key={comment.comment_id}>
-                              <ListItem alignItems="flex-start">
-                                <ListItemAvatar>
-                                  <Avatar>
-                                    {comment.contact_name
-                                      ? comment.contact_name.charAt(0).toUpperCase()
-                                      : 'S'}
-                                  </Avatar>
-                                </ListItemAvatar>
-                                <ListItemText
-                                  primary={
-                                    <Box display="flex" justifyContent="space-between">
-                                      <Typography variant="subtitle2">
-                                        {comment.contact_name || 'Staff'}
-                                      </Typography>
-                                      <Typography variant="caption" color="textSecondary">
-                                        {new Date(comment.created_at).toLocaleString()}
-                                      </Typography>
-                                    </Box>
-                                  }
-                                  secondary={
-                                    <Typography
-                                      component="span"
-                                      variant="body2"
-                                      color="textPrimary"
-                                      sx={{ mt: 1, display: 'block' }}
-                                    >
-                                      {comment.comment}
-                                    </Typography>
-                                  }
-                                />
-                              </ListItem>
-                              <Divider variant="inset" component="li" />
-                            </React.Fragment>
-                          ))}
-                        </List>
-                      ) : (
-                        <Typography variant="body2" color="textSecondary" align="center">
-                          No comments yet
-                        </Typography>
-                      )}
-                    </Paper>
-                  </Grid>
-
-                  {/* Right column: approval actions */}
-                  <Grid item xs={12} md={4}>
-                    <Paper elevation={2} sx={{ p: 3 }}>
-                      <Typography variant="h6" gutterBottom>
-                        Your Decision
-                      </Typography>
-
-                      {request.status === 'approved' ? (
-                        <Alert severity="success" sx={{ mt: 2 }}>
-                          You have approved this content.
-                        </Alert>
-                      ) : request.status === 'rejected' ? (
-                        <Alert severity="error" sx={{ mt: 2 }}>
-                          You have rejected this content.
-                        </Alert>
-                      ) : hasApproved() ? (
-                        <Alert severity="success" sx={{ mt: 2 }}>
-                          You have approved this content. Waiting for other stakeholders to review.
-                        </Alert>
-                      ) : (
-                        <>
-                          <Typography variant="body2" paragraph sx={{ mt: 2 }}>
-                            Please review the content and provide your decision. Once approved, the
-                            content will be prepared for publishing.
-                          </Typography>
-
-                          <Grid container spacing={2} sx={{ mt: 1 }}>
-                            <Grid item xs={6}>
-                              <Button
-                                fullWidth
-                                variant="contained"
-                                color="error"
-                                startIcon={<CancelIcon />}
-                                onClick={() => setRejectionDialogOpen(true)}
-                                size="large"
-                              >
-                                Reject
-                              </Button>
-                            </Grid>
-                            <Grid item xs={6}>
-                              <Button
-                                fullWidth
-                                variant="contained"
-                                color="success"
-                                startIcon={<CheckCircleIcon />}
-                                onClick={() => setApprovalDialogOpen(true)}
-                                size="large"
-                              >
-                                Approve
-                              </Button>
-                            </Grid>
-                          </Grid>
                         </>
-                      )}
-                    </Paper>
-                  </Grid>
-                </Grid>
-              </>
-            )}
-          </Box>
-        </Container>
-
-        {/* Approval confirmation dialog */}
-        <Dialog open={approvalDialogOpen} onClose={() => setApprovalDialogOpen(false)}>
-          <DialogTitle>Confirm Approval</DialogTitle>
-          <DialogContent>
-            <DialogContentText>
-              Are you sure you want to approve this content? This will indicate that you have
-              reviewed the content and are satisfied with it.
-            </DialogContentText>
-          </DialogContent>
-          <DialogActions>
-            <Button onClick={() => setApprovalDialogOpen(false)}>Cancel</Button>
-            <Button
-              onClick={handleApprove}
-              variant="contained"
-              color="success"
-              disabled={actionLoading}
-            >
-              {actionLoading ? <CircularProgress size={24} /> : 'Approve'}
-            </Button>
-          </DialogActions>
-        </Dialog>
-
-        {/* Rejection dialog */}
-        <Dialog open={rejectionDialogOpen} onClose={() => setRejectionDialogOpen(false)}>
-          <DialogTitle>Reject Content</DialogTitle>
-          <DialogContent>
-            <DialogContentText>
-              Please provide a reason for rejecting this content. This feedback will help in making
-              appropriate revisions.
-            </DialogContentText>
-            <TextField
-              autoFocus
-              margin="dense"
-              label="Reason for Rejection"
-              fullWidth
-              multiline
-              rows={4}
-              value={rejectionReason}
-              onChange={e => setRejectionReason(e.target.value)}
-              variant="outlined"
-              sx={{ mt: 2 }}
-            />
-          </DialogContent>
-          <DialogActions>
-            <Button onClick={() => setRejectionDialogOpen(false)}>Cancel</Button>
-            <Button
-              onClick={handleReject}
-              variant="contained"
-              color="error"
-              disabled={actionLoading || !rejectionReason.trim()}
-            >
-              {actionLoading ? <CircularProgress size={24} /> : 'Reject'}
-            </Button>
-          </DialogActions>
-        </Dialog>
-
-        {/* Version history dialog */}
-        <Dialog
-          open={versionHistoryOpen}
-          onClose={() => setVersionHistoryOpen(false)}
-          maxWidth="md"
-          fullWidth
-        >
-          <DialogTitle>Version History</DialogTitle>
-          <DialogContent>
-            {request?.versions && (
-              <List>
-                {request.versions.map(version => (
-                  <React.Fragment key={version.version_id}>
-                    <ListItem
-                      alignItems="flex-start"
-                      sx={{
-                        border: '1px solid',
-                        borderColor: 'divider',
-                        borderRadius: 1,
-                        my: 2,
-                      }}
-                    >
-                      <DocumentIcon fontSize="large" sx={{ mr: 2, mt: 1 }} />
-                      <ListItemText
-                        primary={
-                          <Box display="flex" justifyContent="space-between">
-                            <Typography variant="h6">Version {version.version_number}</Typography>
-                            <Typography variant="body2" color="textSecondary">
-                              {new Date(version.created_at).toLocaleString()}
-                            </Typography>
-                          </Box>
-                        }
-                        secondary={
-                          <>
-                            {version.comments && (
-                              <Typography
-                                component="span"
-                                variant="body2"
-                                color="textPrimary"
-                                sx={{ mt: 1, display: 'block' }}
-                              >
-                                {version.comments}
-                              </Typography>
-                            )}
-                            <Button
-                              variant="outlined"
-                              size="small"
-                              startIcon={<DownloadIcon />}
-                              href={version.file_url}
-                              target="_blank"
-                              rel="noopener noreferrer"
-                              sx={{ mt: 2 }}
-                            >
-                              View / Download
-                            </Button>
-                          </>
-                        }
-                      />
-                    </ListItem>
-                  </React.Fragment>
-                ))}
-              </List>
-            )}
-          </DialogContent>
-          <DialogActions>
-            <Button onClick={() => setVersionHistoryOpen(false)}>Close</Button>
-          </DialogActions>
-        </Dialog>
-      </Box>
-    </>
+                      }
+                    />
+                  </ListItem>
+                </React.Fragment>
+              ))}
+            </List>
+          )}
+        </DialogContent>
+        <DialogActions>
+          <Button onClick={() => setVersionHistoryOpen(false)}>Close</Button>
+        </DialogActions>
+      </Dialog>
+    </Box>
   );
 }