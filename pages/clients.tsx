--- conflicted
+++ resolved
@@ -160,7 +160,6 @@
     setSearchTerm(event.target.value);
   };
 
-<<<<<<< HEAD
   const handleIndustryFilterChange = (value: number | null) => {
     setSelectedIndustryId(value);
   };
@@ -185,8 +184,6 @@
     setOpenDialog(true);
   };
 
-=======
->>>>>>> b6ff9a21
   const handleDeleteClient = async (client: Client) => {
     if (confirm(`Are you sure you want to delete or deactivate client "${client.client_name}"?`)) {
       try {
