import React from 'react';
import Form from '../components/Form';
<<<<<<< HEAD
import { IntercomLayout, ThemeProvider, ToastProvider } from '../components/ui';
import { Box, Typography, Card, CardContent, alpha, Avatar } from '@mui/material';
import { Brain, Sparkles, Zap, FileText, Network } from 'lucide-react';
import useValidateUserToken from 'hooks/useValidateUserToken';
import UnauthorizedAccess from 'components/UnauthorizedAccess';
=======
import Image from 'next/image';
import { IntercomLayout, ThemeProvider, ToastProvider, IntercomCard } from '../components/ui';
import { Box, Typography } from '@mui/material';
import { GetServerSideProps } from 'next';
import { requireServerAuth, AuthUser } from '../utils/serverAuth';
>>>>>>> 56544b42

const pageTitle = 'PostAgent - New Post';

interface PbnFormProps {
  user: AuthUser;
}

function PbnFormPage({ user }: PbnFormProps) {

  return (
    <IntercomLayout
      title={pageTitle}
      breadcrumbs={[
        { label: 'Post Agent', icon: Network },
        { label: 'Create New Submission', icon: FileText },
      ]}
    >
      {/* Modern Hero Section */}
      <Box
        sx={{
          background: 'linear-gradient(135deg, #667eea 0%, #764ba2 100%)',
          borderRadius: 3,
          p: 4,
          mb: 4,
          color: 'white',
          position: 'relative',
          overflow: 'hidden',
          '&::before': {
            content: '""',
            position: 'absolute',
            top: 0,
            left: 0,
            right: 0,
            bottom: 0,
            background:
              'url("data:image/svg+xml,%3Csvg width="60" height="60" viewBox="0 0 60 60" xmlns="http://www.w3.org/2000/svg"%3E%3Cg fill="none" fill-rule="evenodd"%3E%3Cg fill="%239C92AC" fill-opacity="0.08"%3E%3Cpath d="m36 34v-4h-2v4h-4v2h4v4h2v-4h4v-2h-4zm0-30V0h-2v4h-4v2h4v4h2V6h4V4h-4zM6 34v-4H4v4H0v2h4v4h2v-4h4v-2H6zM6 4V0H4v4H0v2h4v4h2V6h4V4H6z"/%3E%3C/g%3E%3C/g%3E%3C/svg%3E")',
            opacity: 0.3,
          },
        }}
      >
        <Box position="relative" zIndex={2}>
          <Box display="flex" alignItems="center" gap={3} mb={2}>
            <Avatar
              sx={{
                width: 64,
                height: 64,
                bgcolor: alpha('#fff', 0.2),
                border: `3px solid ${alpha('#fff', 0.3)}`,
              }}
            >
              <Network size={32} color="white" />
            </Avatar>
            <Box>
              <Typography
                variant="h3"
                sx={{
                  fontWeight: 800,
                  fontSize: { xs: '1.75rem', md: '2.5rem' },
                  mb: 0.5,
                  textShadow: '0 2px 4px rgba(0,0,0,0.1)',
                }}
              >
                PostAgent - New Post
              </Typography>
              <Typography
                variant="h6"
                sx={{
                  opacity: 0.9,
                  fontWeight: 400,
                  fontSize: '1.1rem',
                }}
              >
                Create strategic content for our private blog network
              </Typography>
            </Box>
          </Box>

          <Box display="flex" alignItems="center" gap={2} mt={3}>
            <Box display="flex" alignItems="center" gap={1}>
              <Sparkles size={20} />
              <Typography variant="body2" sx={{ opacity: 0.9 }}>
                AI-Powered
              </Typography>
            </Box>
            <Box display="flex" alignItems="center" gap={1}>
              <Zap size={20} />
              <Typography variant="body2" sx={{ opacity: 0.9 }}>
                Strategic Positioning
              </Typography>
            </Box>
            <Box display="flex" alignItems="center" gap={1}>
              <Brain size={20} />
              <Typography variant="body2" sx={{ opacity: 0.9 }}>
                Content Intelligence
              </Typography>
            </Box>
          </Box>
        </Box>
      </Box>

      {/* Form Card */}
      <Card
        sx={{
          border: '2px solid',
          borderColor: alpha('#667eea', 0.15),
          borderRadius: 3,
          bgcolor: alpha('#f8fafc', 0.5),
          boxShadow: `0 8px 32px -8px ${alpha('#667eea', 0.2)}`,
          backdropFilter: 'blur(8px)',
          position: 'relative',
          overflow: 'hidden',
          '&::before': {
            content: '""',
            position: 'absolute',
            top: 0,
            left: 0,
            right: 0,
            height: '4px',
            background: 'linear-gradient(90deg, #667eea 0%, #764ba2 100%)',
          },
        }}
      >
        <CardContent sx={{ p: 4 }}>
          <Form />
        </CardContent>
      </Card>
    </IntercomLayout>
  );
}

const CreateNewPbnPost: React.FC<PbnFormProps> = ({ user }) => {
  return (
    <ToastProvider>
      <PbnFormPage user={user} />
    </ToastProvider>
  );
};

export default CreateNewPbnPost;

export const getServerSideProps: GetServerSideProps = async (context) => {
  return await requireServerAuth(context);
};<|MERGE_RESOLUTION|>--- conflicted
+++ resolved
@@ -1,20 +1,12 @@
 import React from 'react';
 import Form from '../components/Form';
-<<<<<<< HEAD
-import { IntercomLayout, ThemeProvider, ToastProvider } from '../components/ui';
-import { Box, Typography, Card, CardContent, alpha, Avatar } from '@mui/material';
-import { Brain, Sparkles, Zap, FileText, Network } from 'lucide-react';
-import useValidateUserToken from 'hooks/useValidateUserToken';
-import UnauthorizedAccess from 'components/UnauthorizedAccess';
-=======
 import Image from 'next/image';
 import { IntercomLayout, ThemeProvider, ToastProvider, IntercomCard } from '../components/ui';
 import { Box, Typography } from '@mui/material';
 import { GetServerSideProps } from 'next';
 import { requireServerAuth, AuthUser } from '../utils/serverAuth';
->>>>>>> 56544b42
 
-const pageTitle = 'PostAgent - New Post';
+const pageTitle = 'Create New PBN Post';
 
 interface PbnFormProps {
   user: AuthUser;
@@ -25,120 +17,27 @@
   return (
     <IntercomLayout
       title={pageTitle}
-      breadcrumbs={[
-        { label: 'Post Agent', icon: Network },
-        { label: 'Create New Submission', icon: FileText },
-      ]}
+      breadcrumbs={[{ label: 'PBN' }, { label: 'Create New Submission' }]}
     >
-      {/* Modern Hero Section */}
-      <Box
-        sx={{
-          background: 'linear-gradient(135deg, #667eea 0%, #764ba2 100%)',
-          borderRadius: 3,
-          p: 4,
-          mb: 4,
-          color: 'white',
-          position: 'relative',
-          overflow: 'hidden',
-          '&::before': {
-            content: '""',
-            position: 'absolute',
-            top: 0,
-            left: 0,
-            right: 0,
-            bottom: 0,
-            background:
-              'url("data:image/svg+xml,%3Csvg width="60" height="60" viewBox="0 0 60 60" xmlns="http://www.w3.org/2000/svg"%3E%3Cg fill="none" fill-rule="evenodd"%3E%3Cg fill="%239C92AC" fill-opacity="0.08"%3E%3Cpath d="m36 34v-4h-2v4h-4v2h4v4h2v-4h4v-2h-4zm0-30V0h-2v4h-4v2h4v4h2V6h4V4h-4zM6 34v-4H4v4H0v2h4v4h2v-4h4v-2H6zM6 4V0H4v4H0v2h4v4h2V6h4V4H6z"/%3E%3C/g%3E%3C/g%3E%3C/svg%3E")',
-            opacity: 0.3,
-          },
-        }}
-      >
-        <Box position="relative" zIndex={2}>
-          <Box display="flex" alignItems="center" gap={3} mb={2}>
-            <Avatar
-              sx={{
-                width: 64,
-                height: 64,
-                bgcolor: alpha('#fff', 0.2),
-                border: `3px solid ${alpha('#fff', 0.3)}`,
-              }}
-            >
-              <Network size={32} color="white" />
-            </Avatar>
-            <Box>
-              <Typography
-                variant="h3"
-                sx={{
-                  fontWeight: 800,
-                  fontSize: { xs: '1.75rem', md: '2.5rem' },
-                  mb: 0.5,
-                  textShadow: '0 2px 4px rgba(0,0,0,0.1)',
-                }}
-              >
-                PostAgent - New Post
-              </Typography>
-              <Typography
-                variant="h6"
-                sx={{
-                  opacity: 0.9,
-                  fontWeight: 400,
-                  fontSize: '1.1rem',
-                }}
-              >
-                Create strategic content for our private blog network
-              </Typography>
-            </Box>
+      <IntercomCard>
+        <Box p={3}>
+          <Box display="flex" alignItems="center" mb={3}>
+            <Image
+              priority
+              src="/images/pbnj.png"
+              height={60}
+              width={60}
+              style={{ marginRight: '1rem' }}
+              alt="PBNJ Logo"
+            />
+            <Typography variant="h5" component="h1">
+              {pageTitle}
+            </Typography>
           </Box>
 
-          <Box display="flex" alignItems="center" gap={2} mt={3}>
-            <Box display="flex" alignItems="center" gap={1}>
-              <Sparkles size={20} />
-              <Typography variant="body2" sx={{ opacity: 0.9 }}>
-                AI-Powered
-              </Typography>
-            </Box>
-            <Box display="flex" alignItems="center" gap={1}>
-              <Zap size={20} />
-              <Typography variant="body2" sx={{ opacity: 0.9 }}>
-                Strategic Positioning
-              </Typography>
-            </Box>
-            <Box display="flex" alignItems="center" gap={1}>
-              <Brain size={20} />
-              <Typography variant="body2" sx={{ opacity: 0.9 }}>
-                Content Intelligence
-              </Typography>
-            </Box>
-          </Box>
+          <Form />
         </Box>
-      </Box>
-
-      {/* Form Card */}
-      <Card
-        sx={{
-          border: '2px solid',
-          borderColor: alpha('#667eea', 0.15),
-          borderRadius: 3,
-          bgcolor: alpha('#f8fafc', 0.5),
-          boxShadow: `0 8px 32px -8px ${alpha('#667eea', 0.2)}`,
-          backdropFilter: 'blur(8px)',
-          position: 'relative',
-          overflow: 'hidden',
-          '&::before': {
-            content: '""',
-            position: 'absolute',
-            top: 0,
-            left: 0,
-            right: 0,
-            height: '4px',
-            background: 'linear-gradient(90deg, #667eea 0%, #764ba2 100%)',
-          },
-        }}
-      >
-        <CardContent sx={{ p: 4 }}>
-          <Form />
-        </CardContent>
-      </Card>
+      </IntercomCard>
     </IntercomLayout>
   );
 }
