import React, { useState, useEffect, useCallback, useRef } from 'react';
<<<<<<< HEAD
=======
import Head from 'next/head';
>>>>>>> ed720c37
import {
  Container,
  Typography,
  Box,
  Paper,
  Button,
  Grid,
  Tabs,
  Tab,
  Card,
  CardContent,
  CardActions,
  Chip,
  CircularProgress,
  Alert,
  TextField,
  Divider,
  List,
  ListItem,
  ListItemText,
  ListItemIcon,
  ListItemAvatar,
  Avatar,
  Dialog,
  DialogTitle,
  DialogContent,
  DialogContentText,
  DialogActions,
  IconButton,
  Tooltip,
  TableContainer,
  Table,
  TableHead,
  TableBody,
  TableRow,
  TableCell,
} from '@mui/material';
import {
  CloudUpload as UploadIcon,
  Person as PersonIcon,
  Check as CheckIcon,
  Close as CloseIcon,
  Visibility as VisibilityIcon,
  VisibilityOff as VisibilityOffIcon,
  Link as LinkIcon,
  Description as DocumentIcon,
  CloudDownload as DownloadIcon,
  Comment as CommentIcon,
  History as HistoryIcon,
  ArrowBack as BackIcon,
  Email as EmailIcon,
  Delete as DeleteIcon,
  Article as ArticleIcon,
} from '@mui/icons-material';
import LayoutContainer from '../../../components/LayoutContainer';
import StyledHeader from '../../../components/StyledHeader';
import { useRouter } from 'next/router';
import useValidateUserToken from 'hooks/useValidateUserToken';
import axios from 'axios';
import DOMPurify from 'dompurify';

/// <reference path="../../../client-portal/recogito.d.ts" />

// Add Recogito types declaration reference (assuming it exists)
/// <reference path="../../../client-portal/recogito.d.ts" />
declare module '@recogito/recogito-js';

// Interfaces
interface SectionComment {
  section_comment_id: number;
  request_id: number;
  contact_id: number;
  start_offset: number;
  end_offset: number;
  selected_text: string | null;
  comment_text: string;
  created_at: string;
  contact_name: string;
}

<<<<<<< HEAD
// Define the structure for a single view record
interface ContactView {
  view_id: number;
  viewed_at: string;
  email: string;
}

// Define the structure for contact details including views
interface ContactWithViews {
  contact_id: number;
  name: string;
  email: string;
  has_approved: boolean;
  approved_at: string | null;
  views: ContactView[]; // Use the new ContactView interface
}

=======
>>>>>>> ed720c37
interface ApprovalRequest {
  request_id: number;
  client_id: number;
  client_name: string;
  title: string;
  description: string | null;
  file_url: string | null;
  file_type: string | null;
  inline_content?: string | null;
  status: 'pending' | 'approved' | 'rejected';
  created_by_id: string | null;
  published_url: string | null;
  is_archived: boolean;
  created_at: string;
  updated_at: string;
  contacts: ContactWithViews[]; // Use the updated ContactWithViews interface
  versions: Array<{
    version_id: number;
    version_number: number;
    file_url: string | null;
    comments: string | null;
    created_by_id: string | null;
    created_at: string;
  }>;
  comments: Array<{
    comment_id: number;
    comment: string;
    created_by_id: string | null;
    contact_id: number | null;
    contact_name: string | null;
    created_at: string;
    commenter_name?: string;
  }> | null;
  section_comments?: SectionComment[];
}

export default function ApprovalRequestDetailPage() {
  const router = useRouter();
  const { id } = router.query;
  const { isValidUser, isLoading, token } = useValidateUserToken();

  // State for request data
  const [request, setRequest] = useState<ApprovalRequest | null>(null);
  const [loading, setLoading] = useState(true);
  const [error, setError] = useState<string | null>(null);

  // State for tabs
  const [tabValue, setTabValue] = useState(0);

  // State for published URL input
  const [publishedUrl, setPublishedUrl] = useState('');
  const [updatingUrl, setUpdatingUrl] = useState(false);

  // State for comments
  const [newComment, setNewComment] = useState('');
  const [submittingComment, setSubmittingComment] = useState(false);

  // State for resending notification
  const [resendingContactId, setResendingContactId] = useState<number | null>(null);
  const [removingContactId, setRemovingContactId] = useState<number | null>(null);
  const [confirmRemoveOpen, setConfirmRemoveOpen] = useState(false);
  const [contactToRemove, setContactToRemove] = useState<{ id: number; name: string } | null>(null);

<<<<<<< HEAD
  // --- Add State for View Log Modal ---
  const [viewLogModalOpen, setViewLogModalOpen] = useState(false);
  const [selectedContactViews, setSelectedContactViews] = useState<ContactWithViews | null>(null);

  // --- Add State for Read Only View Modal ---
  const [readOnlyViewOpen, setReadOnlyViewOpen] = useState(false);

  // --- Recogito Refs & State ---
=======
  // Add Recogito Refs & State
>>>>>>> ed720c37
  const contentRef = useRef<HTMLDivElement>(null);
  const recogitoInstance = useRef<any>(null);
  const [annotations, setAnnotations] = useState<any[]>([]);

  // Fetch request details
  const fetchRequestDetails = useCallback(async () => {
    setLoading(true);
    setError(null);

    try {
      const response = await axios.get(`/api/approval-requests/${id}`);
      setRequest(response.data);
    } catch (error) {
      console.error('Error fetching approval request details:', error);
      setError('Failed to load request details');
    } finally {
      setLoading(false);
    }
  }, [id]);

  // Fetch request data when component mounts or ID changes
  useEffect(() => {
    if (id && isValidUser) {
      fetchRequestDetails();
    }
  }, [id, isValidUser, fetchRequestDetails]);

  // Update published URL state when request data changes
  useEffect(() => {
    if (request?.published_url) {
      fetchRequestDetails();
      setPublishedUrl(request.published_url);
    } else {
      setPublishedUrl('');
    }
  }, [fetchRequestDetails, request]);

  useEffect(() => {
    // Redirect to login if user is not valid and loading is finished
    if (!isLoading && !isValidUser) {
      router.push('/login'); // Redirect to your staff login page
    }
  }, [isLoading, isValidUser, router]);

  // Handle tab change
  const handleTabChange = (event: React.SyntheticEvent, newValue: number) => {
    setTabValue(newValue);
  };

  // Handle published URL update
  const handleUpdatePublishedUrl = async () => {
    if (!publishedUrl.trim() && !request?.published_url) {
      return;
    }

    setUpdatingUrl(true);

    try {
      await axios.put(`/api/approval-requests/${id}`, {
        publishedUrl: publishedUrl.trim(),
      });

      fetchRequestDetails();
    } catch (error) {
      console.error('Error updating published URL:', error);
      setError('Failed to update published URL');
    } finally {
      setUpdatingUrl(false);
    }
  };

  // Handle submitting a new comment
  const handleSubmitComment = async () => {
    if (!newComment.trim()) {
      return;
    }

    setSubmittingComment(true);

    try {
      // Prepare headers
      const headers: Record<string, string> = {};
      if (token) {
        headers['x-auth-token'] = token;
      }

      await axios.post(
        `/api/approval-requests/${id}/comments`,
        {
          comment: newComment,
          versionId: request?.versions[0]?.version_id,
        },
        { headers } // Pass headers to axios
      );

      setNewComment('');
      fetchRequestDetails();
    } catch (error) {
      console.error('Error submitting comment:', error);
      setError('Failed to submit comment');
    } finally {
      setSubmittingComment(false);
    }
  };

  // Handle archiving the request
  const handleArchiveRequest = async () => {
    try {
      await axios.put(`/api/approval-requests/${id}`, {
        isArchived: true,
      });

      router.push('/client-approval');
    } catch (error) {
      console.error('Error archiving request:', error);
      setError('Failed to archive request');
    }
  };

  // Handle resending notification to a specific contact
  const handleResendNotification = async (contactId: number) => {
    if (resendingContactId) return; // Prevent concurrent resends

    setResendingContactId(contactId);
    setError(null);

    try {
      const headers: Record<string, string> = {};
      if (token) {
        headers['x-auth-token'] = token;
      }

      await axios.post(
        `/api/approval-requests/${id}/resend-notification`,
        { contactId }, // Send contactId in the body
        { headers }
      );

      // Optionally show a success message (e.g., using a Snackbar)
      console.log(`Notification resent successfully to contact ${contactId}`);
    } catch (err: any) {
      console.error('Error resending notification:', err);
      setError(err.response?.data?.error || 'Failed to resend notification');
    } finally {
      setResendingContactId(null);
    }
  };

  // --- Contact Removal Functions ---
  const handleOpenRemoveDialog = (contact: { id: number; name: string }) => {
    setContactToRemove(contact);
    setConfirmRemoveOpen(true);
  };

  const handleCloseRemoveDialog = () => {
    setConfirmRemoveOpen(false);
    setContactToRemove(null);
  };

  const handleConfirmRemoveContact = async () => {
    if (!contactToRemove) return;

    setRemovingContactId(contactToRemove.id);
    setError(null);
    handleCloseRemoveDialog(); // Close dialog immediately

    try {
      const headers: Record<string, string> = {};
      if (token) {
        headers['x-auth-token'] = token;
      }

      await axios.post(
        `/api/approval-requests/${id}/remove-contact`,
        { contactId: contactToRemove.id }, // Send contactId in the body
        { headers }
      );

      // Refresh request details to update the list
      fetchRequestDetails();
      console.log(`Contact ${contactToRemove.name} removed successfully`);
    } catch (err: any) {
      console.error('Error removing contact:', err);
      setError(err.response?.data?.error || 'Failed to remove contact');
    } finally {
      setRemovingContactId(null);
    }
  };

  // Add Recogito helper function
  const convertDbCommentToAnnotation = (comment: SectionComment): any => ({
    '@context': 'http://www.w3.org/ns/anno.jsonld',
    type: 'Annotation',
    id: `#section-comment-${comment.section_comment_id}`,
    body: [
      {
        type: 'TextualBody',
        purpose: 'commenting',
        value: comment.comment_text,
        creator: {
          id: `contact:${comment.contact_id}`,
          name: comment.contact_name,
        },
      },
    ],
    target: {
      selector: [
        { type: 'TextQuoteSelector', exact: comment.selected_text || '' },
        { type: 'TextPositionSelector', start: comment.start_offset, end: comment.end_offset },
      ],
    },
  });

  // Recogito Initialization/Loading Effect (Staff ReadOnly View)
  useEffect(() => {
    let recogito: any = null;

    const initRecogitoReadOnly = async () => {
      if (contentRef.current && request?.inline_content && !recogitoInstance.current) {
        console.log('Staff View: Attempting Recogito init (ReadOnly)...');
        try {
          const { Recogito } = await import('@recogito/recogito-js');

          if (contentRef.current && !recogitoInstance.current) {
            const innerDiv = contentRef.current.querySelector('div');
            if (innerDiv) {
              console.log('Staff View: Initializing on inner div (ReadOnly)...');
              recogito = new Recogito({
                content: innerDiv,
                readOnly: true,
                widgets: [{ widget: 'COMMENT', options: { placeholder: 'Client feedback...' } }],
              });

              if (request.section_comments && request.section_comments.length > 0) {
                console.log('Staff View: Loading annotations:', request.section_comments);
                try {
                  const loadedAnnotations = request.section_comments.map(
                    convertDbCommentToAnnotation
                  );
                  recogito.setAnnotations(loadedAnnotations);
                  setAnnotations(loadedAnnotations);
                } catch (error) {
                  console.error('Staff View: Error converting/loading annotations:', error);
                }
              }

              recogitoInstance.current = recogito;
              console.log('Staff View: Recogito Initialized (ReadOnly).');
            } else {
              console.error('Staff View: Could not find inner div.');
            }
          } else {
            console.log('Staff View: Init aborted post-import.');
          }
        } catch (error) {
          console.error('Staff View: Failed to import/init Recogito:', error);
        }
      }
    };

    const timeoutId = setTimeout(() => {
      initRecogitoReadOnly();
    }, 100);

    return () => {
      clearTimeout(timeoutId);
      if (recogitoInstance.current) {
        console.log('Staff View: Destroying Recogito...');
        recogitoInstance.current.destroy();
        recogitoInstance.current = null;
      }
    };
  }, [request?.inline_content, request?.section_comments]);

  // --- Add Modal Handlers ---
  const handleOpenViewLog = (contact: ContactWithViews) => {
    setSelectedContactViews(contact);
    setViewLogModalOpen(true);
  };

  const handleCloseViewLog = () => {
    setViewLogModalOpen(false);
    setSelectedContactViews(null);
  };

  // --- Add Read Only Modal Handlers ---
  const handleOpenReadOnlyView = () => {
    setReadOnlyViewOpen(true);
  };

  const handleCloseReadOnlyView = () => {
    setReadOnlyViewOpen(false);
  };
  // --- End Read Only Modal Handlers ---

  if (!isValidUser || (isLoading && !request)) {
    return (
      <Box display="flex" justifyContent="center" alignItems="center" height="100vh">
        <CircularProgress />
      </Box>
    );
  }

  if (error && !request) {
    return (
      <Box display="flex" justifyContent="center" alignItems="center" height="100vh">
        <Alert severity="error">{error}</Alert>
      </Box>
    );
  }

  return (
    <>
      <Head>
        <link rel="stylesheet" href="/styles/recogito.min.css" />
      </Head>

      <LayoutContainer>
        <StyledHeader />
        <Container maxWidth="lg">
          <Box my={4}>
            <Box display="flex" alignItems="center" mb={3}>
              <IconButton onClick={() => router.push('/client-approval')} sx={{ mr: 2 }}>
                <BackIcon />
              </IconButton>
              <Typography variant="h4">Approval Request Details</Typography>
            </Box>

            {error && (
              <Alert severity="error" sx={{ mb: 3 }}>
                {error}
              </Alert>
            )}

            {request && (
              <>
                <Paper elevation={3} sx={{ p: 3, mb: 4 }}>
                  <Grid container spacing={3}>
                    <Grid item xs={12} md={8}>
                      <Box display="flex" alignItems="center" mb={2}>
                        <Typography variant="h5">{request.title}</Typography>
                        <Box ml={2}>
                          <Chip
                            label={request.status.charAt(0).toUpperCase() + request.status.slice(1)}
                            color={
                              request.status === 'approved'
                                ? 'success'
                                : request.status === 'rejected'
                                  ? 'error'
                                  : 'warning'
                            }
                          />
                        </Box>
                      </Box>

                      <Typography variant="subtitle1" gutterBottom>
                        Client: {request.client_name}
                      </Typography>

                      {request.description && (
                        <Typography variant="body1" sx={{ mt: 2 }}>
                          {request.description}
                        </Typography>
                      )}
                    </Grid>

                    <Grid item xs={12} md={4}>
                      <Card variant="outlined">
                        <CardContent>
                          <Typography variant="subtitle2" gutterBottom>
                            Request Info
                          </Typography>
                          <Box display="flex" justifyContent="space-between" mb={1}>
                            <Typography variant="body2" color="textSecondary">
                              Created:
                            </Typography>
                            <Typography variant="body2">
                              {new Date(request.created_at).toLocaleDateString()}
                            </Typography>
                          </Box>
                          <Box display="flex" justifyContent="space-between" mb={1}>
                            <Typography variant="body2" color="textSecondary">
                              Latest Version:
                            </Typography>
                            <Typography variant="body2">
                              {request.versions && request.versions.length > 0
                                ? request.versions[0].version_number
                                : 1}
                            </Typography>
                          </Box>
                          <Box display="flex" justifyContent="space-between">
                            <Typography variant="body2" color="textSecondary">
                              Approvals:
                            </Typography>
                            <Typography variant="body2">
                              {request.contacts.filter(c => c.has_approved).length} /{' '}
                              {request.contacts.length}
                            </Typography>
                          </Box>
                        </CardContent>
                      </Card>
                    </Grid>
                  </Grid>
<<<<<<< HEAD
                </Grid>
              </Paper>

              {/* Tabs for content sections */}
              <Box sx={{ borderBottom: 1, borderColor: 'divider', mb: 3 }}>
                <Tabs
                  value={tabValue}
                  onChange={handleTabChange}
                  aria-label="approval request tabs"
                >
                  <Tab label="Details & Comments" />
                  <Tab label="Version History" />
                  <Tab label="Contacts" />
                </Tabs>
              </Box>

              {/* Tab content */}
              <Box mb={4}>
                {/* Details & Comments tab */}
                {tabValue === 0 && (
                  <Grid container spacing={3}>
                    <Grid item xs={12} md={7}>
                      {/* Current document */}
                      <Paper elevation={2} sx={{ p: 3, mb: 3 }}>
                        <Box
                          display="flex"
                          justifyContent="space-between"
                          alignItems="center"
                          mb={2}
                        >
                          <Typography variant="h6" gutterBottom sx={{ mb: 0 }}>
                            Current Document
                          </Typography>
                          {request.inline_content && (
                            <Button
                              variant="outlined"
                              startIcon={<ArticleIcon />}
                              onClick={handleOpenReadOnlyView}
                            >
                              View Final Content
                            </Button>
                          )}
                        </Box>

                        <Box display="flex" alignItems="center" my={2}>
                          <DocumentIcon color="primary" sx={{ mr: 2 }} />
                          <Typography variant="body1">
                            {(() => {
                              if (request.inline_content) {
                                return (
                                  <div ref={contentRef} className="annotatable">
                                    <div
                                      dangerouslySetInnerHTML={{
                                        __html: DOMPurify.sanitize(request.inline_content || ''),
                                      }}
                                    />
                                  </div>
                                );
                              } else if (request.file_url) {
                                return (
                                  <Alert severity="info" sx={{ mt: 2 }}>
                                    This request has a file attachment instead of inline content.
                                    <Button
                                      size="small"
                                      variant="outlined"
                                      href={request.file_url}
                                      target="_blank"
                                      rel="noopener noreferrer"
                                      startIcon={<DownloadIcon />}
                                      sx={{ ml: 2 }}
                                    >
                                      Download File
                                    </Button>
                                  </Alert>
                                );
                              } else {
                                return null;
                              }
                            })()}
                          </Typography>
                        </Box>
                      </Paper>

                      {/* Published URL section */}
                      <Paper elevation={2} sx={{ p: 3, mb: 3 }}>
                        <Typography variant="h6" gutterBottom>
                          Published URL
                        </Typography>
=======
                </Paper>

                <Box sx={{ borderBottom: 1, borderColor: 'divider', mb: 3 }}>
                  <Tabs
                    value={tabValue}
                    onChange={handleTabChange}
                    aria-label="approval request tabs"
                  >
                    <Tab label="Details & Comments" />
                    <Tab label="Version History" />
                    <Tab label="Contacts" />
                  </Tabs>
                </Box>

                <Box mb={4}>
                  {tabValue === 0 && (
                    <Grid container spacing={3}>
                      <Grid item xs={12} md={7}>
                        <Paper elevation={2} sx={{ p: 3, mb: 3 }}>
                          <Typography variant="h6" gutterBottom>
                            Content & Annotations
                          </Typography>
                          {(() => {
                            if (request.inline_content) {
                              return (
                                <Box
                                  mt={2}
                                  sx={{
                                    '& p': { my: 1.5 },
                                    '& ul, & ol': { my: 1.5, pl: 3 },
                                    '& li': { mb: 0.5 },
                                    '& h1, & h2, & h3, & h4, & h5, & h6': {
                                      my: 2,
                                      fontWeight: 'bold',
                                    },
                                    '& a': {
                                      color: 'primary.main',
                                      textDecoration: 'underline',
                                      '&:hover': { color: 'primary.dark' },
                                    },
                                    '.r6o-annotation': {
                                      borderBottom: '2px solid yellow',
                                      backgroundColor: 'rgba(255, 255, 0, 0.2)',
                                    },
                                  }}
                                  ref={contentRef}
                                >
                                  <div
                                    dangerouslySetInnerHTML={{ __html: request.inline_content }}
                                  />
                                </Box>
                              );
                            } else if (request.file_url) {
                              return (
                                <Alert severity="info" sx={{ mt: 2 }}>
                                  This request contains a file attachment instead of inline content.
                                  <Button
                                    size="small"
                                    variant="outlined"
                                    href={request.file_url}
                                    target="_blank"
                                    rel="noopener noreferrer"
                                    startIcon={<DownloadIcon />}
                                    sx={{ ml: 2 }}
                                  >
                                    Download File
                                  </Button>
                                </Alert>
                              );
                            } else {
                              return (
                                <Alert severity="warning" sx={{ mt: 2 }}>
                                  Content is not available for this request.
                                </Alert>
                              );
                            }
                          })()}
                        </Paper>

                        <Paper elevation={2} sx={{ p: 3, mb: 3 }}>
                          <Typography variant="h6" gutterBottom>
                            Published URL
                          </Typography>
>>>>>>> ed720c37

                          <Box mt={2}>
                            <Grid container spacing={2} alignItems="flex-end">
                              <Grid item xs={request.published_url ? 9 : 12}>
                                <TextField
                                  fullWidth
                                  label="Published URL"
                                  placeholder="https://example.com/published-content"
                                  value={publishedUrl}
                                  onChange={e => setPublishedUrl(e.target.value)}
                                  InputProps={{
                                    startAdornment: <LinkIcon color="action" sx={{ mr: 1 }} />,
                                  }}
                                />
                              </Grid>
                              {request.published_url && (
                                <Grid item xs={3}>
                                  <Button
                                    fullWidth
                                    href={request.published_url}
                                    target="_blank"
                                    rel="noopener noreferrer"
                                  >
                                    Visit
                                  </Button>
                                </Grid>
                              )}
                            </Grid>
                            <Box display="flex" justifyContent="flex-end" mt={2}>
                              <Button
                                variant="contained"
                                onClick={handleUpdatePublishedUrl}
                                disabled={updatingUrl}
                              >
                                {updatingUrl ? <CircularProgress size={24} /> : 'Update URL'}
                              </Button>
                            </Box>
                          </Box>
                        </Paper>

                        <Paper elevation={2} sx={{ p: 3 }}>
                          <Typography variant="h6" gutterBottom>
                            Comments
                          </Typography>

                          <Box mt={2} mb={3}>
                            <TextField
                              fullWidth
                              multiline
                              rows={3}
                              label="Add a comment"
                              placeholder="Enter your comment here..."
                              value={newComment}
                              onChange={e => setNewComment(e.target.value)}
                            />
                            <Box display="flex" justifyContent="flex-end" mt={2}>
                              <Button
                                variant="contained"
                                onClick={handleSubmitComment}
                                disabled={submittingComment || !newComment.trim()}
                              >
                                {submittingComment ? (
                                  <CircularProgress size={24} />
                                ) : (
                                  'Post Comment'
                                )}
                              </Button>
                            </Box>
                          </Box>

                          <Divider sx={{ my: 2 }} />

                          {request.comments && request.comments.length > 0 ? (
                            <List>
                              {request.comments.map(comment => (
                                <React.Fragment key={comment.comment_id}>
                                  <ListItem alignItems="flex-start">
                                    <ListItemAvatar>
                                      <Avatar>
                                        {comment.contact_name
                                          ? comment.contact_name.charAt(0).toUpperCase()
                                          : 'S'}
                                      </Avatar>
                                    </ListItemAvatar>
                                    <ListItemText
                                      primary={
                                        <Box display="flex" justifyContent="space-between">
                                          <Typography variant="subtitle2">
                                            {comment.commenter_name || 'Unknown'}
                                          </Typography>
                                          <Typography variant="caption" color="textSecondary">
                                            {new Date(comment.created_at).toLocaleString()}
                                          </Typography>
                                        </Box>
                                      }
                                      secondary={
                                        <Typography
                                          component="span"
                                          variant="body2"
                                          color="textPrimary"
                                          sx={{ mt: 1, display: 'block' }}
                                        >
                                          {comment.comment}
                                        </Typography>
                                      }
                                    />
                                  </ListItem>
                                  <Divider variant="inset" component="li" />
                                </React.Fragment>
                              ))}
                            </List>
                          ) : (
                            <Typography variant="body2" color="textSecondary" align="center">
                              No comments yet
                            </Typography>
                          )}
                        </Paper>
                      </Grid>

                      <Grid item xs={12} md={5}>
                        <Paper elevation={2} sx={{ p: 3, mb: 3 }}>
                          <Typography variant="h6" gutterBottom>
                            Contact Status
                          </Typography>

                          <List>
                            {request.contacts.map(contact => (
                              <ListItem
                                key={contact.contact_id}
                                secondaryAction={
                                  <Box display="flex" alignItems="center">
                                    <Tooltip title={contact.has_viewed ? 'Viewed' : 'Not viewed'}>
                                      <span>
                                        <IconButton size="small" disabled>
                                          {contact.has_viewed ? (
                                            <VisibilityIcon color="success" />
                                          ) : (
                                            <VisibilityOffIcon color="disabled" />
                                          )}
                                        </IconButton>
                                      </span>
                                    </Tooltip>
                                    <Tooltip
                                      title={contact.has_approved ? 'Approved' : 'Not approved'}
                                    >
                                      <span>
                                        <IconButton size="small" disabled>
                                          {contact.has_approved ? (
                                            <CheckIcon color="success" />
                                          ) : (
                                            <CloseIcon color="disabled" />
                                          )}
                                        </IconButton>
                                      </span>
                                    </Tooltip>
                                    <Tooltip title="Resend Notification">
                                      <IconButton
                                        size="small"
                                        color="primary"
                                        onClick={() => handleResendNotification(contact.contact_id)}
                                        disabled={resendingContactId === contact.contact_id}
                                        sx={{ ml: 1 }}
                                      >
                                        {resendingContactId === contact.contact_id ? (
                                          <CircularProgress size={20} />
                                        ) : (
                                          <EmailIcon fontSize="small" />
                                        )}
                                      </IconButton>
                                    </Tooltip>
                                    <Tooltip title="Remove Contact">
                                      <IconButton
                                        size="small"
                                        color="error"
                                        onClick={() =>
                                          handleOpenRemoveDialog({
                                            id: contact.contact_id,
                                            name: contact.name,
                                          })
                                        }
                                        disabled={removingContactId === contact.contact_id}
                                        sx={{ ml: 0.5 }}
                                      >
                                        {removingContactId === contact.contact_id ? (
                                          <CircularProgress size={20} />
                                        ) : (
                                          <DeleteIcon fontSize="small" />
                                        )}
                                      </IconButton>
                                    </Tooltip>
                                  </Box>
                                }
                              >
                                <ListItemIcon>
                                  <PersonIcon />
                                </ListItemIcon>
                                <ListItemText primary={contact.name} secondary={contact.email} />
                              </ListItem>
                            ))}
                          </List>
                        </Paper>

                        <Paper elevation={2} sx={{ p: 3 }}>
                          <Typography variant="h6" gutterBottom>
                            Actions
                          </Typography>

                          <Button
                            fullWidth
                            variant="outlined"
                            color="warning"
                            onClick={handleArchiveRequest}
                            sx={{ mt: 2 }}
                          >
                            Archive Request
                          </Button>
                        </Paper>
                      </Grid>
                    </Grid>
                  )}

                  {tabValue === 1 && (
                    <Paper elevation={2} sx={{ p: 3 }}>
                      <Typography variant="h6" gutterBottom>
                        Version History
                      </Typography>

                      {request.versions && request.versions.length > 0 ? (
                        <List>
<<<<<<< HEAD
                          {request.contacts.map(contact => (
                            <ListItem
                              key={contact.contact_id}
                              secondaryAction={
                                <Box display="flex" alignItems="center">
                                  <Tooltip
                                    title={
                                      contact.views.length > 0
                                        ? `Viewed ${contact.views.length} times. Last: ${new Date(contact.views[0].viewed_at).toLocaleString()}`
                                        : 'Not viewed'
                                    }
                                  >
                                    <span>
                                      <IconButton
                                        size="small"
                                        onClick={() => handleOpenViewLog(contact)}
                                        disabled={contact.views.length === 0}
                                        color={contact.views.length > 0 ? 'info' : 'default'}
                                      >
                                        {contact.views.length > 0 ? (
                                          <VisibilityIcon />
                                        ) : (
                                          <VisibilityOffIcon />
                                        )}
                                      </IconButton>
                                    </span>
                                  </Tooltip>
                                  <Tooltip
                                    title={
                                      contact.has_approved
                                        ? `Approved on ${new Date(contact.approved_at!).toLocaleString()}`
                                        : 'Not approved'
                                    }
                                  >
                                    <span>
                                      <IconButton size="small" disabled>
                                        {contact.has_approved ? (
                                          <CheckIcon color="success" />
                                        ) : (
                                          <CloseIcon color="disabled" />
                                        )}
                                      </IconButton>
                                    </span>
                                  </Tooltip>
                                  <Tooltip title="Resend Notification">
                                    <IconButton
                                      size="small"
                                      color="primary"
                                      onClick={() => handleResendNotification(contact.contact_id)}
                                      disabled={resendingContactId === contact.contact_id}
                                      sx={{ ml: 1 }}
                                    >
                                      {resendingContactId === contact.contact_id ? (
                                        <CircularProgress size={20} />
                                      ) : (
                                        <EmailIcon fontSize="small" />
=======
                          {request.versions.map(version => (
                            <React.Fragment key={version.version_id}>
                              <ListItem
                                alignItems="flex-start"
                                sx={{
                                  border: '1px solid',
                                  borderColor: 'divider',
                                  borderRadius: 1,
                                  my: 2,
                                }}
                              >
                                <ListItemIcon>
                                  <DocumentIcon fontSize="large" />
                                </ListItemIcon>
                                <ListItemText
                                  primary={
                                    <Box display="flex" justifyContent="space-between">
                                      <Typography variant="h6">
                                        Version {version.version_number}
                                      </Typography>
                                      <Typography variant="body2" color="textSecondary">
                                        {new Date(version.created_at).toLocaleString()}
                                      </Typography>
                                    </Box>
                                  }
                                  secondary={
                                    <>
                                      {version.comments && (
                                        <Typography
                                          component="span"
                                          variant="body2"
                                          color="textPrimary"
                                          sx={{ mt: 1, display: 'block' }}
                                        >
                                          {version.comments}
                                        </Typography>
>>>>>>> ed720c37
                                      )}
                                      {version.file_url && (
                                        <Button
                                          variant="outlined"
                                          size="small"
                                          startIcon={<DownloadIcon />}
                                          href={version.file_url}
                                          target="_blank"
                                          rel="noopener noreferrer"
                                          sx={{ mt: 2 }}
                                        >
                                          View / Download
                                        </Button>
                                      )}
                                    </>
                                  }
                                />
                              </ListItem>
                            </React.Fragment>
                          ))}
                        </List>
                      ) : (
                        <Typography variant="body2" color="textSecondary" align="center">
                          No version history available
                        </Typography>
                      )}
                    </Paper>
                  )}

                  {tabValue === 2 && (
                    <Paper elevation={2} sx={{ p: 3 }}>
                      <Typography variant="h6" gutterBottom>
                        Contact Information
                      </Typography>

                      <List>
                        {request.contacts.map(contact => (
                          <React.Fragment key={contact.contact_id}>
                            <ListItem alignItems="flex-start">
                              <ListItemAvatar>
                                <Avatar>{contact.name.charAt(0).toUpperCase()}</Avatar>
                              </ListItemAvatar>
                              <ListItemText
                                primary={contact.name}
                                secondary={
                                  <>
<<<<<<< HEAD
                                    {version.comments && (
                                      <Typography
                                        component="span"
                                        variant="body2"
                                        color="textPrimary"
                                        sx={{ mt: 1, display: 'block' }}
                                      >
                                        {version.comments}
                                      </Typography>
                                    )}
                                    {version.file_url && (
                                      <Button
                                        variant="outlined"
                                        size="small"
                                        startIcon={<DownloadIcon />}
                                        href={version.file_url}
                                        target="_blank"
                                        rel="noopener noreferrer"
                                        sx={{ mt: 2 }}
                                      >
                                        View / Download
                                      </Button>
                                    )}
=======
                                    <Typography component="span" variant="body2" display="block">
                                      {contact.email}
                                    </Typography>
                                    <Box mt={1} display="flex" flexWrap="wrap" gap={1}>
                                      <Chip
                                        size="small"
                                        icon={
                                          contact.has_viewed ? (
                                            <VisibilityIcon />
                                          ) : (
                                            <VisibilityOffIcon />
                                          )
                                        }
                                        label={
                                          contact.has_viewed
                                            ? `Viewed on ${new Date(contact.viewed_at!).toLocaleDateString()}`
                                            : 'Not viewed'
                                        }
                                        color={contact.has_viewed ? 'info' : 'default'}
                                      />
                                      <Chip
                                        size="small"
                                        icon={contact.has_approved ? <CheckIcon /> : <CloseIcon />}
                                        label={
                                          contact.has_approved
                                            ? `Approved on ${new Date(contact.approved_at!).toLocaleDateString()}`
                                            : 'Not approved'
                                        }
                                        color={contact.has_approved ? 'success' : 'default'}
                                      />
                                    </Box>
>>>>>>> ed720c37
                                  </>
                                }
                              />
                            </ListItem>
                            <Divider variant="inset" component="li" />
                          </React.Fragment>
                        ))}
                      </List>
<<<<<<< HEAD
                    ) : (
                      <Typography variant="body2" color="textSecondary" align="center">
                        No version history available
                      </Typography>
                    )}
                  </Paper>
                )}

                {/* Contacts tab */}
                {tabValue === 2 && (
                  <Paper elevation={2} sx={{ p: 3 }}>
                    <Typography variant="h6" gutterBottom>
                      Contact Information & Activity
                    </Typography>
                    <List>
                      {request.contacts.map(contact => (
                        <React.Fragment key={contact.contact_id}>
                          <ListItem alignItems="flex-start">
                            <ListItemAvatar>
                              <Avatar>{contact.name.charAt(0).toUpperCase()}</Avatar>
                            </ListItemAvatar>
                            <ListItemText
                              primary={contact.name}
                              secondary={
                                <>
                                  <Typography component="span" variant="body2" display="block">
                                    {contact.email}
                                  </Typography>
                                  <Box mt={1} display="flex" flexWrap="wrap" gap={1}>
                                    <Chip
                                      size="small"
                                      icon={
                                        contact.views.length > 0 ? (
                                          <VisibilityIcon />
                                        ) : (
                                          <VisibilityOffIcon />
                                        )
                                      }
                                      label={
                                        contact.views.length > 0
                                          ? `Viewed ${contact.views.length} times (Last: ${new Date(contact.views[0].viewed_at).toLocaleDateString()})`
                                          : 'Not viewed'
                                      }
                                      color={contact.views.length > 0 ? 'info' : 'default'}
                                      title={
                                        contact.views.length > 0
                                          ? contact.views
                                              .map(v => new Date(v.viewed_at).toLocaleString())
                                              .join('\n')
                                          : ''
                                      }
                                    />
                                    <Chip
                                      size="small"
                                      icon={contact.has_approved ? <CheckIcon /> : <CloseIcon />}
                                      label={
                                        contact.has_approved
                                          ? `Approved on ${new Date(contact.approved_at!).toLocaleDateString()}`
                                          : 'Not approved'
                                      }
                                      color={contact.has_approved ? 'success' : 'default'}
                                    />
                                  </Box>
                                </>
                              }
                            />
                          </ListItem>
                          <Divider variant="inset" component="li" />
                        </React.Fragment>
                      ))}
                    </List>
                  </Paper>
                )}
              </Box>
            </>
          )}
        </Box>
      </Container>

      {/* Upload New Version Dialog */}
      <Dialog
        open={openUploadDialog}
        onClose={() => setOpenUploadDialog(false)}
        maxWidth="sm"
        fullWidth
      >
        <DialogTitle>Upload New Version</DialogTitle>
        <DialogContent>
          <DialogContentText>
            Uploading a new version will reset the approval status for all contacts and they will
            receive a notification to review the new version.
          </DialogContentText>

          <Box mt={3}>
            <input
              accept="application/pdf,application/msword,application/vnd.openxmlformats-officedocument.wordprocessingml.document,application/vnd.google-apps.document"
              style={{ display: 'none' }}
              id="new-version-file"
              type="file"
              onChange={handleFileChange}
            />
            <label htmlFor="new-version-file">
              <Button component="span" variant="outlined" startIcon={<UploadIcon />} fullWidth>
                Select File
              </Button>
            </label>
            {newFile && (
              <Typography variant="body2" sx={{ mt: 1 }}>
                Selected file: {newFile.name}
              </Typography>
            )}
          </Box>

          <TextField
            fullWidth
            multiline
            rows={3}
            label="Version Notes"
            placeholder="Describe the changes in this version..."
            value={newVersionComment}
            onChange={e => setNewVersionComment(e.target.value)}
            sx={{ mt: 3 }}
          />
        </DialogContent>
        <DialogActions>
          <Button onClick={() => setOpenUploadDialog(false)}>Cancel</Button>
          <Button
            variant="contained"
            color="primary"
            onClick={handleUploadNewVersion}
            disabled={uploadingFile || !newFile}
          >
            {uploadingFile ? <CircularProgress size={24} /> : 'Upload'}
          </Button>
        </DialogActions>
      </Dialog>

      {/* Confirmation Dialog for Contact Removal */}
      <Dialog open={confirmRemoveOpen} onClose={handleCloseRemoveDialog}>
        <DialogTitle>Remove Contact?</DialogTitle>
        <DialogContent>
          <DialogContentText>
            Are you sure you want to remove contact &quot;{contactToRemove?.name}&quot;? They will
            no longer have access to this approval request.
            {request && request.contacts.length === 1 && contactToRemove && (
              <Typography color="error" sx={{ mt: 1, fontWeight: 'bold' }}>
                Warning: This is the last contact associated with this request.
              </Typography>
            )}
          </DialogContentText>
        </DialogContent>
        <DialogActions>
          <Button onClick={handleCloseRemoveDialog}>Cancel</Button>
          <Button onClick={handleConfirmRemoveContact} color="error" variant="contained">
            Remove
          </Button>
        </DialogActions>
      </Dialog>

      {/* --- Updated View Log Modal with Table --- */}
      <Dialog open={viewLogModalOpen} onClose={handleCloseViewLog} maxWidth="sm" fullWidth>
        <DialogTitle>View History for {selectedContactViews?.name || 'Contact'}</DialogTitle>
        <DialogContent dividers sx={{ p: 0 }}>
          {selectedContactViews && selectedContactViews.views.length > 0 ? (
            <TableContainer component={Paper} elevation={0} square>
              <Table size="small" aria-label="view history table">
                <TableHead sx={{ bgcolor: 'grey.100' }}>
                  <TableRow>
                    <TableCell>Email</TableCell>
                    <TableCell>Time Viewed (Local)</TableCell>
                  </TableRow>
                </TableHead>
                <TableBody>
                  {selectedContactViews.views.map(view => (
                    <TableRow
                      key={view.view_id}
                      sx={{ '&:last-child td, &:last-child th': { border: 0 } }}
                    >
                      <TableCell component="th" scope="row">
                        {view.email}
                      </TableCell>
                      <TableCell>
                        {
                          /* Add IIFE for debugging */ (() => {
                            const dateObj = new Date(view.viewed_at);

                            // Get date part using locale
                            const dateString = dateObj.toLocaleDateString(undefined, {
                              year: 'numeric',
                              month: 'numeric',
                              day: 'numeric',
                            });

                            // Manually format time part
                            const hours = dateObj.getHours();
                            const minutes = dateObj.getMinutes();
                            const seconds = dateObj.getSeconds();
                            const ampm = hours >= 12 ? 'PM' : 'AM';
                            const hours12 = hours % 12 || 12; // Convert 0 to 12
                            const minutesPadded = minutes.toString().padStart(2, '0');
                            const secondsPadded = seconds.toString().padStart(2, '0');
                            const timeString = `${hours12}:${minutesPadded}:${secondsPadded} ${ampm}`;

                            // Combine date and manually formatted time
                            const finalString = `${dateString}, ${timeString}`;

                            console.log(
                              `View ID: ${view.view_id} - Raw Timestamp: ${view.viewed_at}`,
                              '| Parsed Date:',
                              dateObj,
                              '| Manual Format Output:',
                              finalString
                            );
                            return finalString; // Render the manually formatted string
                          })()
                        }
                      </TableCell>
                    </TableRow>
                  ))}
                </TableBody>
              </Table>
            </TableContainer>
          ) : (
            <DialogContentText sx={{ p: 2, textAlign: 'center' }}>
              No views recorded for this contact.
            </DialogContentText>
          )}
        </DialogContent>
        <DialogActions>
          <Button onClick={handleCloseViewLog}>Close</Button>
        </DialogActions>
      </Dialog>
      {/* --- End View Log Modal --- */}

      {/* --- Add Read Only View Modal --- */}
      <Dialog
        open={readOnlyViewOpen}
        onClose={handleCloseReadOnlyView}
        maxWidth="md" // Adjust size as needed
        fullWidth
      >
        <DialogTitle>Final Content Preview</DialogTitle>
        <DialogContent dividers>
          {request?.inline_content ? (
            <Box
              sx={{
                // Add basic styling for readability
                '& p': { my: 1 },
                '& ul, & ol': { my: 1, pl: 3 },
                '& h1, & h2, & h3': { my: 2 },
                '& a': { color: 'primary.main' },
              }}
              dangerouslySetInnerHTML={{
                __html: request.inline_content, // Render the raw HTML
              }}
            />
          ) : (
            <DialogContentText>No inline content available.</DialogContentText>
          )}
        </DialogContent>
        <DialogActions>
          <Button onClick={handleCloseReadOnlyView}>Close</Button>
        </DialogActions>
      </Dialog>
      {/* --- End Read Only View Modal --- */}
    </LayoutContainer>
=======
                    </Paper>
                  )}
                </Box>
              </>
            )}
          </Box>
        </Container>

        <Dialog open={confirmRemoveOpen} onClose={handleCloseRemoveDialog}>
          <DialogTitle>Remove Contact?</DialogTitle>
          <DialogContent>
            <DialogContentText>
              Are you sure you want to remove contact &quot;{contactToRemove?.name}&quot;? They will
              no longer have access to this approval request.
              {request && request.contacts.length === 1 && contactToRemove && (
                <Typography color="error" sx={{ mt: 1, fontWeight: 'bold' }}>
                  Warning: This is the last contact associated with this request.
                </Typography>
              )}
            </DialogContentText>
          </DialogContent>
          <DialogActions>
            <Button onClick={handleCloseRemoveDialog}>Cancel</Button>
            <Button onClick={handleConfirmRemoveContact} color="error" variant="contained">
              Remove
            </Button>
          </DialogActions>
        </Dialog>
      </LayoutContainer>
    </>
>>>>>>> ed720c37
  );
}<|MERGE_RESOLUTION|>--- conflicted
+++ resolved
@@ -1,8 +1,5 @@
 import React, { useState, useEffect, useCallback, useRef } from 'react';
-<<<<<<< HEAD
-=======
 import Head from 'next/head';
->>>>>>> ed720c37
 import {
   Container,
   Typography,
@@ -62,9 +59,6 @@
 import { useRouter } from 'next/router';
 import useValidateUserToken from 'hooks/useValidateUserToken';
 import axios from 'axios';
-import DOMPurify from 'dompurify';
-
-/// <reference path="../../../client-portal/recogito.d.ts" />
 
 // Add Recogito types declaration reference (assuming it exists)
 /// <reference path="../../../client-portal/recogito.d.ts" />
@@ -83,26 +77,6 @@
   contact_name: string;
 }
 
-<<<<<<< HEAD
-// Define the structure for a single view record
-interface ContactView {
-  view_id: number;
-  viewed_at: string;
-  email: string;
-}
-
-// Define the structure for contact details including views
-interface ContactWithViews {
-  contact_id: number;
-  name: string;
-  email: string;
-  has_approved: boolean;
-  approved_at: string | null;
-  views: ContactView[]; // Use the new ContactView interface
-}
-
-=======
->>>>>>> ed720c37
 interface ApprovalRequest {
   request_id: number;
   client_id: number;
@@ -139,6 +113,23 @@
   section_comments?: SectionComment[];
 }
 
+// Define the structure for a single view record
+interface ContactView {
+  view_id: number;
+  viewed_at: string;
+}
+
+// Define the structure for contact details including views
+interface ContactWithViews {
+  contact_id: number;
+  name: string;
+  email: string;
+  has_approved: boolean;
+  approved_at: string | null;
+  has_viewed: boolean; // Indicates if there's at least one view
+  views: ContactView[]; // Array of view records
+}
+
 export default function ApprovalRequestDetailPage() {
   const router = useRouter();
   const { id } = router.query;
@@ -166,18 +157,7 @@
   const [confirmRemoveOpen, setConfirmRemoveOpen] = useState(false);
   const [contactToRemove, setContactToRemove] = useState<{ id: number; name: string } | null>(null);
 
-<<<<<<< HEAD
-  // --- Add State for View Log Modal ---
-  const [viewLogModalOpen, setViewLogModalOpen] = useState(false);
-  const [selectedContactViews, setSelectedContactViews] = useState<ContactWithViews | null>(null);
-
-  // --- Add State for Read Only View Modal ---
-  const [readOnlyViewOpen, setReadOnlyViewOpen] = useState(false);
-
-  // --- Recogito Refs & State ---
-=======
   // Add Recogito Refs & State
->>>>>>> ed720c37
   const contentRef = useRef<HTMLDivElement>(null);
   const recogitoInstance = useRef<any>(null);
   const [annotations, setAnnotations] = useState<any[]>([]);
@@ -451,27 +431,6 @@
       }
     };
   }, [request?.inline_content, request?.section_comments]);
-
-  // --- Add Modal Handlers ---
-  const handleOpenViewLog = (contact: ContactWithViews) => {
-    setSelectedContactViews(contact);
-    setViewLogModalOpen(true);
-  };
-
-  const handleCloseViewLog = () => {
-    setViewLogModalOpen(false);
-    setSelectedContactViews(null);
-  };
-
-  // --- Add Read Only Modal Handlers ---
-  const handleOpenReadOnlyView = () => {
-    setReadOnlyViewOpen(true);
-  };
-
-  const handleCloseReadOnlyView = () => {
-    setReadOnlyViewOpen(false);
-  };
-  // --- End Read Only Modal Handlers ---
 
   if (!isValidUser || (isLoading && !request)) {
     return (
@@ -581,96 +540,6 @@
                       </Card>
                     </Grid>
                   </Grid>
-<<<<<<< HEAD
-                </Grid>
-              </Paper>
-
-              {/* Tabs for content sections */}
-              <Box sx={{ borderBottom: 1, borderColor: 'divider', mb: 3 }}>
-                <Tabs
-                  value={tabValue}
-                  onChange={handleTabChange}
-                  aria-label="approval request tabs"
-                >
-                  <Tab label="Details & Comments" />
-                  <Tab label="Version History" />
-                  <Tab label="Contacts" />
-                </Tabs>
-              </Box>
-
-              {/* Tab content */}
-              <Box mb={4}>
-                {/* Details & Comments tab */}
-                {tabValue === 0 && (
-                  <Grid container spacing={3}>
-                    <Grid item xs={12} md={7}>
-                      {/* Current document */}
-                      <Paper elevation={2} sx={{ p: 3, mb: 3 }}>
-                        <Box
-                          display="flex"
-                          justifyContent="space-between"
-                          alignItems="center"
-                          mb={2}
-                        >
-                          <Typography variant="h6" gutterBottom sx={{ mb: 0 }}>
-                            Current Document
-                          </Typography>
-                          {request.inline_content && (
-                            <Button
-                              variant="outlined"
-                              startIcon={<ArticleIcon />}
-                              onClick={handleOpenReadOnlyView}
-                            >
-                              View Final Content
-                            </Button>
-                          )}
-                        </Box>
-
-                        <Box display="flex" alignItems="center" my={2}>
-                          <DocumentIcon color="primary" sx={{ mr: 2 }} />
-                          <Typography variant="body1">
-                            {(() => {
-                              if (request.inline_content) {
-                                return (
-                                  <div ref={contentRef} className="annotatable">
-                                    <div
-                                      dangerouslySetInnerHTML={{
-                                        __html: DOMPurify.sanitize(request.inline_content || ''),
-                                      }}
-                                    />
-                                  </div>
-                                );
-                              } else if (request.file_url) {
-                                return (
-                                  <Alert severity="info" sx={{ mt: 2 }}>
-                                    This request has a file attachment instead of inline content.
-                                    <Button
-                                      size="small"
-                                      variant="outlined"
-                                      href={request.file_url}
-                                      target="_blank"
-                                      rel="noopener noreferrer"
-                                      startIcon={<DownloadIcon />}
-                                      sx={{ ml: 2 }}
-                                    >
-                                      Download File
-                                    </Button>
-                                  </Alert>
-                                );
-                              } else {
-                                return null;
-                              }
-                            })()}
-                          </Typography>
-                        </Box>
-                      </Paper>
-
-                      {/* Published URL section */}
-                      <Paper elevation={2} sx={{ p: 3, mb: 3 }}>
-                        <Typography variant="h6" gutterBottom>
-                          Published URL
-                        </Typography>
-=======
                 </Paper>
 
                 <Box sx={{ borderBottom: 1, borderColor: 'divider', mb: 3 }}>
@@ -754,7 +623,6 @@
                           <Typography variant="h6" gutterBottom>
                             Published URL
                           </Typography>
->>>>>>> ed720c37
 
                           <Box mt={2}>
                             <Grid container spacing={2} alignItems="flex-end">
@@ -984,64 +852,6 @@
 
                       {request.versions && request.versions.length > 0 ? (
                         <List>
-<<<<<<< HEAD
-                          {request.contacts.map(contact => (
-                            <ListItem
-                              key={contact.contact_id}
-                              secondaryAction={
-                                <Box display="flex" alignItems="center">
-                                  <Tooltip
-                                    title={
-                                      contact.views.length > 0
-                                        ? `Viewed ${contact.views.length} times. Last: ${new Date(contact.views[0].viewed_at).toLocaleString()}`
-                                        : 'Not viewed'
-                                    }
-                                  >
-                                    <span>
-                                      <IconButton
-                                        size="small"
-                                        onClick={() => handleOpenViewLog(contact)}
-                                        disabled={contact.views.length === 0}
-                                        color={contact.views.length > 0 ? 'info' : 'default'}
-                                      >
-                                        {contact.views.length > 0 ? (
-                                          <VisibilityIcon />
-                                        ) : (
-                                          <VisibilityOffIcon />
-                                        )}
-                                      </IconButton>
-                                    </span>
-                                  </Tooltip>
-                                  <Tooltip
-                                    title={
-                                      contact.has_approved
-                                        ? `Approved on ${new Date(contact.approved_at!).toLocaleString()}`
-                                        : 'Not approved'
-                                    }
-                                  >
-                                    <span>
-                                      <IconButton size="small" disabled>
-                                        {contact.has_approved ? (
-                                          <CheckIcon color="success" />
-                                        ) : (
-                                          <CloseIcon color="disabled" />
-                                        )}
-                                      </IconButton>
-                                    </span>
-                                  </Tooltip>
-                                  <Tooltip title="Resend Notification">
-                                    <IconButton
-                                      size="small"
-                                      color="primary"
-                                      onClick={() => handleResendNotification(contact.contact_id)}
-                                      disabled={resendingContactId === contact.contact_id}
-                                      sx={{ ml: 1 }}
-                                    >
-                                      {resendingContactId === contact.contact_id ? (
-                                        <CircularProgress size={20} />
-                                      ) : (
-                                        <EmailIcon fontSize="small" />
-=======
                           {request.versions.map(version => (
                             <React.Fragment key={version.version_id}>
                               <ListItem
@@ -1078,7 +888,6 @@
                                         >
                                           {version.comments}
                                         </Typography>
->>>>>>> ed720c37
                                       )}
                                       {version.file_url && (
                                         <Button
@@ -1125,31 +934,6 @@
                                 primary={contact.name}
                                 secondary={
                                   <>
-<<<<<<< HEAD
-                                    {version.comments && (
-                                      <Typography
-                                        component="span"
-                                        variant="body2"
-                                        color="textPrimary"
-                                        sx={{ mt: 1, display: 'block' }}
-                                      >
-                                        {version.comments}
-                                      </Typography>
-                                    )}
-                                    {version.file_url && (
-                                      <Button
-                                        variant="outlined"
-                                        size="small"
-                                        startIcon={<DownloadIcon />}
-                                        href={version.file_url}
-                                        target="_blank"
-                                        rel="noopener noreferrer"
-                                        sx={{ mt: 2 }}
-                                      >
-                                        View / Download
-                                      </Button>
-                                    )}
-=======
                                     <Typography component="span" variant="body2" display="block">
                                       {contact.email}
                                     </Typography>
@@ -1165,7 +949,7 @@
                                         }
                                         label={
                                           contact.has_viewed
-                                            ? `Viewed on ${new Date(contact.viewed_at!).toLocaleDateString()}`
+                                            ? `Viewed on ${new Date(contact.views[0].viewed_at).toLocaleDateString()}`
                                             : 'Not viewed'
                                         }
                                         color={contact.has_viewed ? 'info' : 'default'}
@@ -1181,7 +965,6 @@
                                         color={contact.has_approved ? 'success' : 'default'}
                                       />
                                     </Box>
->>>>>>> ed720c37
                                   </>
                                 }
                               />
@@ -1190,274 +973,6 @@
                           </React.Fragment>
                         ))}
                       </List>
-<<<<<<< HEAD
-                    ) : (
-                      <Typography variant="body2" color="textSecondary" align="center">
-                        No version history available
-                      </Typography>
-                    )}
-                  </Paper>
-                )}
-
-                {/* Contacts tab */}
-                {tabValue === 2 && (
-                  <Paper elevation={2} sx={{ p: 3 }}>
-                    <Typography variant="h6" gutterBottom>
-                      Contact Information & Activity
-                    </Typography>
-                    <List>
-                      {request.contacts.map(contact => (
-                        <React.Fragment key={contact.contact_id}>
-                          <ListItem alignItems="flex-start">
-                            <ListItemAvatar>
-                              <Avatar>{contact.name.charAt(0).toUpperCase()}</Avatar>
-                            </ListItemAvatar>
-                            <ListItemText
-                              primary={contact.name}
-                              secondary={
-                                <>
-                                  <Typography component="span" variant="body2" display="block">
-                                    {contact.email}
-                                  </Typography>
-                                  <Box mt={1} display="flex" flexWrap="wrap" gap={1}>
-                                    <Chip
-                                      size="small"
-                                      icon={
-                                        contact.views.length > 0 ? (
-                                          <VisibilityIcon />
-                                        ) : (
-                                          <VisibilityOffIcon />
-                                        )
-                                      }
-                                      label={
-                                        contact.views.length > 0
-                                          ? `Viewed ${contact.views.length} times (Last: ${new Date(contact.views[0].viewed_at).toLocaleDateString()})`
-                                          : 'Not viewed'
-                                      }
-                                      color={contact.views.length > 0 ? 'info' : 'default'}
-                                      title={
-                                        contact.views.length > 0
-                                          ? contact.views
-                                              .map(v => new Date(v.viewed_at).toLocaleString())
-                                              .join('\n')
-                                          : ''
-                                      }
-                                    />
-                                    <Chip
-                                      size="small"
-                                      icon={contact.has_approved ? <CheckIcon /> : <CloseIcon />}
-                                      label={
-                                        contact.has_approved
-                                          ? `Approved on ${new Date(contact.approved_at!).toLocaleDateString()}`
-                                          : 'Not approved'
-                                      }
-                                      color={contact.has_approved ? 'success' : 'default'}
-                                    />
-                                  </Box>
-                                </>
-                              }
-                            />
-                          </ListItem>
-                          <Divider variant="inset" component="li" />
-                        </React.Fragment>
-                      ))}
-                    </List>
-                  </Paper>
-                )}
-              </Box>
-            </>
-          )}
-        </Box>
-      </Container>
-
-      {/* Upload New Version Dialog */}
-      <Dialog
-        open={openUploadDialog}
-        onClose={() => setOpenUploadDialog(false)}
-        maxWidth="sm"
-        fullWidth
-      >
-        <DialogTitle>Upload New Version</DialogTitle>
-        <DialogContent>
-          <DialogContentText>
-            Uploading a new version will reset the approval status for all contacts and they will
-            receive a notification to review the new version.
-          </DialogContentText>
-
-          <Box mt={3}>
-            <input
-              accept="application/pdf,application/msword,application/vnd.openxmlformats-officedocument.wordprocessingml.document,application/vnd.google-apps.document"
-              style={{ display: 'none' }}
-              id="new-version-file"
-              type="file"
-              onChange={handleFileChange}
-            />
-            <label htmlFor="new-version-file">
-              <Button component="span" variant="outlined" startIcon={<UploadIcon />} fullWidth>
-                Select File
-              </Button>
-            </label>
-            {newFile && (
-              <Typography variant="body2" sx={{ mt: 1 }}>
-                Selected file: {newFile.name}
-              </Typography>
-            )}
-          </Box>
-
-          <TextField
-            fullWidth
-            multiline
-            rows={3}
-            label="Version Notes"
-            placeholder="Describe the changes in this version..."
-            value={newVersionComment}
-            onChange={e => setNewVersionComment(e.target.value)}
-            sx={{ mt: 3 }}
-          />
-        </DialogContent>
-        <DialogActions>
-          <Button onClick={() => setOpenUploadDialog(false)}>Cancel</Button>
-          <Button
-            variant="contained"
-            color="primary"
-            onClick={handleUploadNewVersion}
-            disabled={uploadingFile || !newFile}
-          >
-            {uploadingFile ? <CircularProgress size={24} /> : 'Upload'}
-          </Button>
-        </DialogActions>
-      </Dialog>
-
-      {/* Confirmation Dialog for Contact Removal */}
-      <Dialog open={confirmRemoveOpen} onClose={handleCloseRemoveDialog}>
-        <DialogTitle>Remove Contact?</DialogTitle>
-        <DialogContent>
-          <DialogContentText>
-            Are you sure you want to remove contact &quot;{contactToRemove?.name}&quot;? They will
-            no longer have access to this approval request.
-            {request && request.contacts.length === 1 && contactToRemove && (
-              <Typography color="error" sx={{ mt: 1, fontWeight: 'bold' }}>
-                Warning: This is the last contact associated with this request.
-              </Typography>
-            )}
-          </DialogContentText>
-        </DialogContent>
-        <DialogActions>
-          <Button onClick={handleCloseRemoveDialog}>Cancel</Button>
-          <Button onClick={handleConfirmRemoveContact} color="error" variant="contained">
-            Remove
-          </Button>
-        </DialogActions>
-      </Dialog>
-
-      {/* --- Updated View Log Modal with Table --- */}
-      <Dialog open={viewLogModalOpen} onClose={handleCloseViewLog} maxWidth="sm" fullWidth>
-        <DialogTitle>View History for {selectedContactViews?.name || 'Contact'}</DialogTitle>
-        <DialogContent dividers sx={{ p: 0 }}>
-          {selectedContactViews && selectedContactViews.views.length > 0 ? (
-            <TableContainer component={Paper} elevation={0} square>
-              <Table size="small" aria-label="view history table">
-                <TableHead sx={{ bgcolor: 'grey.100' }}>
-                  <TableRow>
-                    <TableCell>Email</TableCell>
-                    <TableCell>Time Viewed (Local)</TableCell>
-                  </TableRow>
-                </TableHead>
-                <TableBody>
-                  {selectedContactViews.views.map(view => (
-                    <TableRow
-                      key={view.view_id}
-                      sx={{ '&:last-child td, &:last-child th': { border: 0 } }}
-                    >
-                      <TableCell component="th" scope="row">
-                        {view.email}
-                      </TableCell>
-                      <TableCell>
-                        {
-                          /* Add IIFE for debugging */ (() => {
-                            const dateObj = new Date(view.viewed_at);
-
-                            // Get date part using locale
-                            const dateString = dateObj.toLocaleDateString(undefined, {
-                              year: 'numeric',
-                              month: 'numeric',
-                              day: 'numeric',
-                            });
-
-                            // Manually format time part
-                            const hours = dateObj.getHours();
-                            const minutes = dateObj.getMinutes();
-                            const seconds = dateObj.getSeconds();
-                            const ampm = hours >= 12 ? 'PM' : 'AM';
-                            const hours12 = hours % 12 || 12; // Convert 0 to 12
-                            const minutesPadded = minutes.toString().padStart(2, '0');
-                            const secondsPadded = seconds.toString().padStart(2, '0');
-                            const timeString = `${hours12}:${minutesPadded}:${secondsPadded} ${ampm}`;
-
-                            // Combine date and manually formatted time
-                            const finalString = `${dateString}, ${timeString}`;
-
-                            console.log(
-                              `View ID: ${view.view_id} - Raw Timestamp: ${view.viewed_at}`,
-                              '| Parsed Date:',
-                              dateObj,
-                              '| Manual Format Output:',
-                              finalString
-                            );
-                            return finalString; // Render the manually formatted string
-                          })()
-                        }
-                      </TableCell>
-                    </TableRow>
-                  ))}
-                </TableBody>
-              </Table>
-            </TableContainer>
-          ) : (
-            <DialogContentText sx={{ p: 2, textAlign: 'center' }}>
-              No views recorded for this contact.
-            </DialogContentText>
-          )}
-        </DialogContent>
-        <DialogActions>
-          <Button onClick={handleCloseViewLog}>Close</Button>
-        </DialogActions>
-      </Dialog>
-      {/* --- End View Log Modal --- */}
-
-      {/* --- Add Read Only View Modal --- */}
-      <Dialog
-        open={readOnlyViewOpen}
-        onClose={handleCloseReadOnlyView}
-        maxWidth="md" // Adjust size as needed
-        fullWidth
-      >
-        <DialogTitle>Final Content Preview</DialogTitle>
-        <DialogContent dividers>
-          {request?.inline_content ? (
-            <Box
-              sx={{
-                // Add basic styling for readability
-                '& p': { my: 1 },
-                '& ul, & ol': { my: 1, pl: 3 },
-                '& h1, & h2, & h3': { my: 2 },
-                '& a': { color: 'primary.main' },
-              }}
-              dangerouslySetInnerHTML={{
-                __html: request.inline_content, // Render the raw HTML
-              }}
-            />
-          ) : (
-            <DialogContentText>No inline content available.</DialogContentText>
-          )}
-        </DialogContent>
-        <DialogActions>
-          <Button onClick={handleCloseReadOnlyView}>Close</Button>
-        </DialogActions>
-      </Dialog>
-      {/* --- End Read Only View Modal --- */}
-    </LayoutContainer>
-=======
                     </Paper>
                   )}
                 </Box>
@@ -1488,6 +1003,5 @@
         </Dialog>
       </LayoutContainer>
     </>
->>>>>>> ed720c37
   );
 }