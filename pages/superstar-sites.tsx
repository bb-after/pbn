--- conflicted
+++ resolved
@@ -134,13 +134,8 @@
           &nbsp;
           <Button
             variant="contained"
-<<<<<<< HEAD
             color="warning"
-            href="/new-superstar-site"
-=======
-            color="primary"
             href="/superstar-sites/new"
->>>>>>> 1c6b686e
           >
             New Site
           </Button>
